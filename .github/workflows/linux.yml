--- conflicted
+++ resolved
@@ -1,26 +1,11 @@
 name: Linux
 
 on:
-<<<<<<< HEAD
   workflow_dispatch:
-=======
-  push:
-    branches:
-    - main
-    - staging
-    - trying
-    - release/[0-9]+.[0-9]+
-    tags:
-    - v[0-9]+.[0-9]+.[0-9]+
-  pull_request:
-    types: [opened, synchronize, reopened, ready_for_review]
-  merge_group:
-    types: [checks_requested]
 
 concurrency:
   group: ${{ github.workflow }}-${{ github.event.number && format('pr{0}', github.event.number) || github.run_id }}
   cancel-in-progress: true
->>>>>>> e93f3789
 
 env:
   BORS_RUN: ${{ github.event_name == 'push' && contains('refs/heads/staging refs/heads/trying', github.ref) }}
