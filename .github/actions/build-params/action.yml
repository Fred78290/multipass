name: Determine build parameters
description: Determine Multipass build parameters (labels, snap channels etc.)

inputs:
  release-branch-re:
    description: "Release branch pattern"
    default: ^refs/heads/release/[0-9\.]+$
  release-tag-re:
    description: "Release tag pattern"
    default: ^refs/tags/v[0-9]+\.[0-9]+\.[0-9]+$

outputs:
  label:
    description: Label to annotate the build version with
    value: ${{ steps.build-params.outputs.label }}
  channel:
    description: Snap channel to publish to
    value: ${{ steps.build-params.outputs.channel }}

runs:
  using: composite

  steps:
  - name: Determine build parameters
    id: build-params
    shell: bash
    run: |
      # Respect build parameters of the dispatch.
      if [ ${{ github.event_name }} == "repository_dispatch" ]; then
        echo "::set-output name=label::${{ github.event.client_payload.label }}"

      # If it's a pull request or `trying` push, annotate with `pr#` and publish to `edge/pr#`.
      elif [ ${{ github.event_name }} == "pull_request" ]; then
        echo "::set-output name=label::pr${{ github.event.number }}"
        echo "::set-output name=channel::edge/pr${{ github.event.number }}"
      # If it's the `trying` branch, get the PR number from HEAD's Subject
      elif [[ ${{ github.event_name }} == "push" && ${{ github.ref }} == "refs/heads/trying" && "$( git log -1 --pretty=%s )" =~ ^Try\ #([0-9]+): ]]; then
        echo "::set-output name=label::pr${BASH_REMATCH[1]}"
        echo "::set-output name=channel::edge/pr${BASH_REMATCH[1]}"

      # If it's a release tag or branch, publish to the `candidate` channel.
      elif [[ ${{ github.ref }} =~ ${{ inputs.release-branch-re }} \
        || ${{ github.ref }} =~ ${{ inputs.release-tag-re }} ]]; then
        echo "::set-output name=channel::candidate"

      # All other pushes annotate with the CI run number.
<<<<<<< HEAD
      # This includes `master` and `staging`, as `edge` will get published from automatic builds on snapcraft.io.
      elif [[ ${{ github.event_name }} == "push" || ${{ github.event_name }} == "workflow_dispatch" ]]; then
=======
      # This includes `main` and `staging`, as `edge` will get published from automatic builds on snapcraft.io.
      elif [ ${{ github.event_name }} == "push" ]; then
>>>>>>> 4ebba1f7
        echo "::set-output name=label::ci${{ github.run_number }}"

      # This shouldn't happen.
      else
          echo "##[error] Build parameter determination fell through"
          exit 1
      fi<|MERGE_RESOLUTION|>--- conflicted
+++ resolved
@@ -44,13 +44,8 @@
         echo "::set-output name=channel::candidate"
 
       # All other pushes annotate with the CI run number.
-<<<<<<< HEAD
-      # This includes `master` and `staging`, as `edge` will get published from automatic builds on snapcraft.io.
+      # This includes `main` and `staging`, as `edge` will get published from automatic builds on snapcraft.io.
       elif [[ ${{ github.event_name }} == "push" || ${{ github.event_name }} == "workflow_dispatch" ]]; then
-=======
-      # This includes `main` and `staging`, as `edge` will get published from automatic builds on snapcraft.io.
-      elif [ ${{ github.event_name }} == "push" ]; then
->>>>>>> 4ebba1f7
         echo "::set-output name=label::ci${{ github.run_number }}"
 
       # This shouldn't happen.
