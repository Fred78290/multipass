--- conflicted
+++ resolved
@@ -202,16 +202,13 @@
     endif()
 
     add_definitions(-DMULTIPASS_PLATFORM_LINUX)
-<<<<<<< HEAD
-    set(MULTIPASS_BACKENDS libvirt lxd qemu virtualbox)
-=======
     set(MULTIPASS_BACKENDS libvirt lxd)
 
     if (${CMAKE_HOST_SYSTEM_PROCESSOR} MATCHES "x86_64")
       list(APPEND MULTIPASS_BACKENDS qemu)
-    endif()
-
->>>>>>> a11c1019
+      list(APPEND MULTIPASS_BACKENDS virtualbox)
+    endif()
+
     set(MULTIPASS_PLATFORM linux)
     set(LINUX TRUE)
   endif()
