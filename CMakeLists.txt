# Copyright (C) Canonical, Ltd.
#
# This program is free software: you can redistribute it and/or modify
# it under the terms of the GNU General Public License version 3 as
# published by the Free Software Foundation.
#
# This program is distributed in the hope that it will be useful,
# but WITHOUT ANY WARRANTY; without even the implied warranty of
# MERCHANTABILITY or FITNESS FOR A PARTICULAR PURPOSE.  See the
# GNU General Public License for more details.
#
# You should have received a copy of the GNU General Public License
# along with this program.  If not, see <http://www.gnu.org/licenses/>.

cmake_minimum_required(VERSION 3.17)
cmake_policy(SET CMP0079 NEW) # Allow target_link_libraries() in subdirs

<<<<<<< HEAD
if (APPLE)
  set(OPENSSL_ROOT_DIR "/usr/local/opt/openssl@1.1")
=======
cmake_host_system_information(RESULT HOST_OS_NAME QUERY OS_NAME)

if("${HOST_OS_NAME}" STREQUAL "macOS")
  set(CMAKE_OSX_DEPLOYMENT_TARGET "11.0") # needs to be set before "project"
  set(VCPKG_HOST_OS "osx")
elseif("${HOST_OS_NAME}" STREQUAL "Windows")
  set(VCPKG_HOST_OS "windows-static-md")
else()
  set(VCPKG_HOST_OS "linux")
>>>>>>> fdf670fe
endif()

# Use ccache if it's installed
find_program(CCACHE_PROGRAM ccache)
if(CCACHE_PROGRAM)
  set(CMAKE_CXX_COMPILER_LAUNCHER "${CCACHE_PROGRAM}")
  set(CMAKE_C_COMPILER_LAUNCHER "${CCACHE_PROGRAM}")
endif()

if("${CMAKE_BUILD_TYPE}" STREQUAL "Debug")
  set(VCPKG_BUILD_DEFAULT TRUE)
endif()

if(NOT DEFINED VCPKG_BUILD_DEFAULT)
  cmake_host_system_information(RESULT VCPKG_HOST_ARCH QUERY OS_PLATFORM)
  if("${VCPKG_HOST_ARCH}" STREQUAL "x86_64" OR "${VCPKG_HOST_ARCH}" STREQUAL "AMD64")
    set(VCPKG_HOST_ARCH "x64")
  elseif("${VCPKG_HOST_ARCH}" STREQUAL "aarch64")
    set(VCPKG_HOST_ARCH "arm64")
  endif()

  set(VCPKG_HOST_TRIPLET "${VCPKG_HOST_ARCH}-${VCPKG_HOST_OS}-release")
  set(VCPKG_TARGET_TRIPLET "${VCPKG_HOST_ARCH}-${VCPKG_HOST_OS}-release")
endif()

set(CMAKE_TOOLCHAIN_FILE "${CMAKE_CURRENT_SOURCE_DIR}/3rd-party/vcpkg/scripts/buildsystems/vcpkg.cmake"
  CACHE STRING "Vcpkg toolchain file")

project(Multipass)

option(MULTIPASS_ENABLE_TESTS "Build tests" ON)

include(GNUInstallDirs)

set(CMAKE_RUNTIME_OUTPUT_DIRECTORY ${CMAKE_BINARY_DIR}/bin)
set(CMAKE_LIBRARY_OUTPUT_DIRECTORY ${CMAKE_BINARY_DIR}/lib)
set(CMAKE_RUNTIME_OUTPUT_DIRECTORY_DEBUG "${CMAKE_RUNTIME_OUTPUT_DIRECTORY}")
set(CMAKE_RUNTIME_OUTPUT_DIRECTORY_RELEASE "${CMAKE_RUNTIME_OUTPUT_DIRECTORY}")

string(TOLOWER "${CMAKE_BUILD_TYPE}" cmake_build_type_lower)

if (CMAKE_CXX_COMPILER_ID STREQUAL "Clang")
  add_definitions(-DMULTIPASS_COMPILER_CLANG)

  if(cmake_build_type_lower MATCHES "asan")
    add_compile_options(-fno-omit-frame-pointer -fsanitize=address)
    set (CMAKE_EXE_LINKER_FLAGS "${CMAKE_EXE_LINKER_FLAGS} -fno-omit-frame-pointer -fsanitize=address")
  elseif(cmake_build_type_lower MATCHES "ubsan")
    add_compile_options(-fno-omit-frame-pointer -fsanitize=undefined)
    set (CMAKE_EXE_LINKER_FLAGS "${CMAKE_EXE_LINKER_FLAGS} -fno-omit-frame-pointer -fsanitize=undefined")
  elseif(cmake_build_type_lower MATCHES "tsan")
    add_compile_options(-fno-omit-frame-pointer -fsanitize=thread)
    set (CMAKE_EXE_LINKER_FLAGS "${CMAKE_EXE_LINKER_FLAGS} -fno-omit-frame-pointer -fsanitize=thread")
  endif()
endif()

# these we want to apply even to 3rd-party
if(cmake_build_type_lower MATCHES "coverage")
  if(CMAKE_CXX_COMPILER_ID STREQUAL "GNU")
    add_compile_options(--coverage)
    if(COMMAND add_link_options)
      add_link_options(--coverage)
    else()
      string(APPEND CMAKE_SHARED_LINKER_FLAGS " --coverage")
      string(APPEND CMAKE_EXE_LINKER_FLAGS " --coverage")
    endif()
  else()
    message(FATAL_ERROR "Coverage build only supported with GCC")
  endif()
endif()

# OpenSSL config
find_package(OpenSSL REQUIRED)

<<<<<<< HEAD
if(APPLE)
  set(HOST_ARCH ${CMAKE_HOST_SYSTEM_PROCESSOR})

  if (${HOST_ARCH} STREQUAL "arm64")
    set(HOST_ARCH "aarch64")
  endif ()

  if (${HOST_ARCH} MATCHES "x86_64")
      list(APPEND MULTIPASS_BACKENDS virtualbox)
  endif()

  list(APPEND MULTIPASS_BACKENDS qemu)
endif()
=======
# gRPC config
find_package(gRPC CONFIG REQUIRED)
>>>>>>> fdf670fe

# Needs to be here before we set further compilation options
add_subdirectory(3rd-party)

# Qt config
find_package(Qt6 COMPONENTS Core Concurrent Network Widgets REQUIRED)

# POCO config
find_package(Poco REQUIRED COMPONENTS Foundation Zip)

function(determine_version OUTPUT_VARIABLE)
  # use upstream repo as the authoritative reference when checking for release status
  # set -DMULTIPASS_UPSTREAM="" to use the local repository
  if(MULTIPASS_UPSTREAM)
    set(MULTIPASS_UPSTREAM "${MULTIPASS_UPSTREAM}/")
  endif()

  execute_process(COMMAND git describe --all --exact --match "${MULTIPASS_UPSTREAM}release/*"
                  WORKING_DIRECTORY ${CMAKE_SOURCE_DIR}
                  OUTPUT_VARIABLE GIT_RELEASE_BRANCH
                  OUTPUT_STRIP_TRAILING_WHITESPACE
                  ERROR_QUIET)

  execute_process(COMMAND git describe --long
                  WORKING_DIRECTORY ${CMAKE_SOURCE_DIR}
                  OUTPUT_VARIABLE GIT_VERSION
                  OUTPUT_STRIP_TRAILING_WHITESPACE)

  # only use -rc tags on release/* branches
  string(REGEX MATCH "release/[0-9]+.[0-9]+" GIT_RELEASE_MATCH "${GIT_RELEASE_BRANCH}")
  if(GIT_RELEASE_MATCH)
      if(NOT DEFINED MULTIPASS_UPSTREAM)
        message(FATAL_ERROR "You need to set MULTIPASS_UPSTREAM for a release build.\
                             \nUse an empty string to make local the authoritative repository.")
      endif()

      execute_process(COMMAND git describe --exact
                      WORKING_DIRECTORY ${CMAKE_SOURCE_DIR}
                      OUTPUT_VARIABLE GIT_RELEASE
                      OUTPUT_STRIP_TRAILING_WHITESPACE
                      ERROR_QUIET)

      execute_process(COMMAND git describe --tags --match *-rc --abbrev=0
                      WORKING_DIRECTORY ${CMAKE_SOURCE_DIR}
                      OUTPUT_VARIABLE GIT_TAG
                      OUTPUT_STRIP_TRAILING_WHITESPACE)
  else()
      execute_process(COMMAND git describe --tags --match *-dev --abbrev=0
                      WORKING_DIRECTORY ${CMAKE_SOURCE_DIR}
                      OUTPUT_VARIABLE GIT_TAG
                      OUTPUT_STRIP_TRAILING_WHITESPACE)
  endif()

  string(REGEX MATCH "^v.+-([0-9]+)-(g.+)$" GIT_VERSION_MATCH ${GIT_VERSION})

  if(GIT_RELEASE)
    set(NEW_VERSION ${GIT_RELEASE})
  elseif(GIT_VERSION_MATCH AND MULTIPASS_BUILD_LABEL)
    set(NEW_VERSION ${GIT_TAG}.${CMAKE_MATCH_1}.${MULTIPASS_BUILD_LABEL}+${CMAKE_MATCH_2})
  elseif(GIT_VERSION_MATCH)
    set(NEW_VERSION ${GIT_TAG}.${CMAKE_MATCH_1}+${CMAKE_MATCH_2})
  else()
    message(FATAL_ERROR "Failed to parse version number: ${GIT_VERSION}")
  endif()

  if(APPLE OR MSVC)
    string(REGEX MATCH "\\+full$" FULL_SUFFIX_MATCH ${NEW_VERSION})
    if(NOT FULL_SUFFIX_MATCH)
      set(NEW_VERSION ${NEW_VERSION}.full)
    endif()
    if(APPLE)
      string(REPLACE "full" "mac" NEW_VERSION ${NEW_VERSION})
    else()
      string(REPLACE "full" "win" NEW_VERSION ${NEW_VERSION})
    endif()
  endif()

  string(REGEX MATCH "^v(.+)" VERSION_MATCH ${NEW_VERSION})

  if(VERSION_MATCH)
    set(${OUTPUT_VARIABLE} ${CMAKE_MATCH_1} PARENT_SCOPE)
  else()
    message(FATAL_ERROR "Invalid tag detected: ${NEW_VERSION}")
  endif()
endfunction()

determine_version(MULTIPASS_VERSION)
set(MULTIPASS_VERSION ${MULTIPASS_VERSION})
message(STATUS "Setting version to: ${MULTIPASS_VERSION}")

set(CMAKE_CXX_STANDARD 17)
set(CMAKE_CXX_STANDARD_REQUIRED TRUE)
set(CMAKE_CXX_EXTENSIONS OFF)
if(MSVC)
  add_definitions(-DMULTIPASS_COMPILER_MSVC)
  add_definitions(-D_WIN32_WINNT=0xA00) # A gprc header requires this (specifies Windows 10)
  add_definitions(-DNOMINMAX) # otherwise windows defines macros which interfere with std::min, std::max
  add_definitions(-DMULTIPASS_PLATFORM_WINDOWS)
  add_definitions(-DLIBSSH_STATIC) # otherwise adds declspec specifiers to libssh apis
  add_definitions(-D_SILENCE_ALL_CXX17_DEPRECATION_WARNINGS)
  add_definitions(-DWIN32_LEAN_AND_MEAN)
  set(MULTIPASS_BACKENDS hyperv virtualbox)
  set(MULTIPASS_PLATFORM windows)
else()
  add_compile_options(-Werror -Wall -pedantic -fPIC -Wno-error=deprecated-declarations)

  if(APPLE)
    add_definitions(-DMULTIPASS_PLATFORM_APPLE)
    set(MULTIPASS_PLATFORM macos)
    add_definitions(-DMULTIPASS_COMPILER_APPLE_CLANG)
  else()
    # Linux
    if(CMAKE_CXX_COMPILER_ID STREQUAL "GNU")
      add_definitions(-DMULTIPASS_COMPILER_GCC)
    endif()

    add_compile_options(-Wextra -Wempty-body -Wformat-security -Winit-self -Warray-bounds -Wnon-virtual-dtor)

    if(NOT ${CMAKE_HOST_SYSTEM_PROCESSOR} MATCHES "^arm")
      add_compile_options(-Wcast-align)
    endif()

    CHECK_CXX_COMPILER_FLAG("-Wno-expansion-to-defined" COMPILER_SUPPORTS_NO_EXP_TO_DEFINED)
    if(COMPILER_SUPPORTS_NO_EXP_TO_DEFINED)
      add_compile_options(-Wno-expansion-to-defined)
    endif()

    add_definitions(-DMULTIPASS_PLATFORM_LINUX)
    set(MULTIPASS_BACKENDS libvirt lxd)

    if (${CMAKE_HOST_SYSTEM_PROCESSOR} MATCHES "x86_64")
      list(APPEND MULTIPASS_BACKENDS qemu)
      list(APPEND MULTIPASS_BACKENDS virtualbox)
    endif()

    set(MULTIPASS_PLATFORM linux)
    set(LINUX TRUE)
  endif()
endif()

if(cmake_build_type_lower MATCHES "coverage")
  find_program(GCOV gcov)
  find_program(LCOV lcov)
  find_program(GENHTML genhtml)

  if(NOT (GCOV AND LCOV AND GENHTML))
    message(AUTHOR_WARNING
      "gcov, lcov and genhtml required for coverage reports. Disabling."
    )
  else()
    message(STATUS
      "Coverage enabled, use the 'covreport' target."
    )
    add_custom_target(covreport
      DEPENDS multipass_tests
      WORKING_DIRECTORY ${CMAKE_BUILD_DIR}
      COMMAND ${LCOV} --directory . --zerocounters
      COMMAND ${CMAKE_COMMAND} --build ${CMAKE_BINARY_DIR} --target test
      COMMAND ${LCOV} --directory . --capture --output-file coverage.info
      COMMAND ${LCOV}
        --remove coverage.info
        '/usr/*'
        ${CMAKE_SOURCE_DIR}'/3rd-party/*'
        ${CMAKE_SOURCE_DIR}'/tests/*'
        ${CMAKE_BINARY_DIR}
        --output-file coverage.cleaned
      COMMAND ${CMAKE_COMMAND} -E remove coverage.info
      COMMAND ${GENHTML} -o coverage coverage.cleaned
    )
  endif()
endif()

set(MULTIPASS_GENERATED_SOURCE_DIR ${CMAKE_BINARY_DIR}/gen)
file(MAKE_DIRECTORY ${MULTIPASS_GENERATED_SOURCE_DIR})

include_directories(
  include
  ${MULTIPASS_GENERATED_SOURCE_DIR})

add_subdirectory(data)
add_subdirectory(src)

if(MULTIPASS_ENABLE_TESTS)
  enable_testing()
  add_subdirectory(tests)
endif()

include(packaging/cpack.cmake OPTIONAL)<|MERGE_RESOLUTION|>--- conflicted
+++ resolved
@@ -15,10 +15,6 @@
 cmake_minimum_required(VERSION 3.17)
 cmake_policy(SET CMP0079 NEW) # Allow target_link_libraries() in subdirs
 
-<<<<<<< HEAD
-if (APPLE)
-  set(OPENSSL_ROOT_DIR "/usr/local/opt/openssl@1.1")
-=======
 cmake_host_system_information(RESULT HOST_OS_NAME QUERY OS_NAME)
 
 if("${HOST_OS_NAME}" STREQUAL "macOS")
@@ -28,7 +24,6 @@
   set(VCPKG_HOST_OS "windows-static-md")
 else()
   set(VCPKG_HOST_OS "linux")
->>>>>>> fdf670fe
 endif()
 
 # Use ccache if it's installed
@@ -100,10 +95,6 @@
   endif()
 endif()
 
-# OpenSSL config
-find_package(OpenSSL REQUIRED)
-
-<<<<<<< HEAD
 if(APPLE)
   set(HOST_ARCH ${CMAKE_HOST_SYSTEM_PROCESSOR})
 
@@ -117,10 +108,12 @@
 
   list(APPEND MULTIPASS_BACKENDS qemu)
 endif()
-=======
+
+# OpenSSL config
+find_package(OpenSSL REQUIRED)
+
 # gRPC config
 find_package(gRPC CONFIG REQUIRED)
->>>>>>> fdf670fe
 
 # Needs to be here before we set further compilation options
 add_subdirectory(3rd-party)
