--- conflicted
+++ resolved
@@ -97,22 +97,6 @@
 - pyenv local 3.7.1
 - python3 -m pip install --requirement tools/requirements.txt
 
-before_install:
-# determine build properties and targets
-- |
-  if [ "${TRAVIS_EVENT_TYPE}" == "pull_request" ]; then
-    export MULTIPASS_BUILD_LABEL="pr${TRAVIS_PULL_REQUEST}"
-    export MULTIPASS_SNAP_CHANNEL="edge/${MULTIPASS_BUILD_LABEL}"
-  fi
-
-# extract credentials
-- |
-  if [ "${TRAVIS_SECURE_ENV_VARS}" == "true" ]; then
-    openssl aes-256-cbc -K $encrypted_1b80fb3c7803_key -iv $encrypted_1b80fb3c7803_iv \
-      -in tools/bot-data.tar.xz.enc -out tools/bot-data.tar.xz -d
-    tar --extract --xz --file tools/bot-data.tar.xz --directory ${HOME}
-  fi
-
 install:
 - sudo apt remove --purge --assume-yes lxd lxd-client
 - sudo /snap/bin/lxd waitready
@@ -153,10 +137,6 @@
       - sg lxd -c '/snap/bin/snapcraft --use-lxd'
       - SNAP_ENFORCE_RESQUASHFS=0 /snap/bin/review-tools.snap-review --allow-classic *.snap
       after_success:
-<<<<<<< HEAD
-      - '[[ "${TRAVIS_EVENT_TYPE}" != "pull_request" || "${TRAVIS_SECURE_ENV_VARS}" == "false" ]] && exit'
-=======
->>>>>>> 0e4bf491
       - BUILDS=()
       - >-
         [ -n "${MULTIPASS_SNAP_CHANNEL}" ]
@@ -164,18 +144,12 @@
         && snapcraft push multipass_*.snap --release ${MULTIPASS_SNAP_CHANNEL}
         && BUILDS+=("\`snap refresh multipass --channel ${MULTIPASS_SNAP_CHANNEL}\`")
       - CURL_OUTPUT=$( timeout 5m curl --fail --upload-file *.snap https://transfer.sh/ )
-<<<<<<< HEAD
-        && BUILDS+=("[$( basename ${CURL_OUTPUT} )](${CURL_OUTPUT})");
-        echo ${CURL_OUTPUT}
-      - ./tools/report_build.py Snap "${BUILDS[@]}"
-=======
         || ( echo "Upload failed..."; false )
         && BUILDS+=("[$( basename ${CURL_OUTPUT} )](${CURL_OUTPUT})");
         echo ${CURL_OUTPUT}
       - >-
         [ -n "${MULTIPASS_PUBLISH}" ]
         && python3 -m tools.report_build "${MULTIPASS_REPORT_OPTIONS[@]}" Snap "${BUILDS[@]}"
->>>>>>> 0e4bf491
 
     - env: BUILD_TYPE=Clang
       before_script: *before_snapcraft
@@ -229,16 +203,10 @@
         ssh -q -p ${MAC_PORT} ${MAC_USERHOST} multipass-build/build-in-snapshot.sh public "${REF}" "${ARTIFACTS_DIR}" "${MULTIPASS_BUILD_LABEL}"
         scp -P ${MAC_PORT} ${MAC_USERHOST}:${ARTIFACTS_DIR}/*.pkg .
       after_success:
-<<<<<<< HEAD
-      - '[ "${TRAVIS_EVENT_TYPE}" != "pull_request" ] && exit'
-      - CURL_OUTPUT=$( timeout 5m curl --fail --upload-file *.pkg https://transfer.sh/ )
-        && ./tools/report_build.py macOS "[$( basename ${CURL_OUTPUT} )](${CURL_OUTPUT})";
-=======
       - CURL_OUTPUT=$( timeout 5m curl --fail --upload-file *.pkg https://transfer.sh/ )
         || ( echo "Upload failed..."; false )
         && [ -n "${MULTIPASS_PUBLISH}" ]
         && python3 -m tools.report_build "${MULTIPASS_REPORT_OPTIONS[@]}" macOS "[$( basename ${CURL_OUTPUT} )](${CURL_OUTPUT})";
->>>>>>> 0e4bf491
         echo ${CURL_OUTPUT}
       after_script: ~
       after_failure: ~
