--- conflicted
+++ resolved
@@ -21,20 +21,12 @@
     sftp_server.cpp
     ${CMAKE_SOURCE_DIR}/include/multipass/sshfs_mount/sshfs_mount.h)
 
-<<<<<<< HEAD
-# Needed to workaround extraneous ';' in sftp.h
-if(NOT MSVC)
-set_source_files_properties(sshfs_mount.cpp PROPERTIES COMPILE_FLAGS -Wno-pedantic)
-set_source_files_properties(sftp_server.cpp PROPERTIES COMPILE_FLAGS -Wno-pedantic)
-endif()
-=======
   target_link_libraries(${TARGET_NAME}
     fmt
     ssh
     utils
     Qt5::Core)
 endfunction()
->>>>>>> 25241489
 
 add_sshfs_mount_target(sshfs_mount)
 if(MULTIPASS_ENABLE_TESTS)
