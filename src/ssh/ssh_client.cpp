--- conflicted
+++ resolved
@@ -21,15 +21,10 @@
 
 #include <libssh/libssh.h>
 
-<<<<<<< HEAD
-#include <sstream>
-
 #ifdef MULTIPASS_PLATFORM_WINDOWS
 #include <thread>
 #endif
 
-=======
->>>>>>> df119f94
 namespace mp = multipass;
 
 mp::SSHClient::SSHClient(const std::string& host, int port, const std::string& priv_key_blob)
@@ -71,11 +66,8 @@
 
 void mp::SSHClient::handle_ssh_events()
 {
-<<<<<<< HEAD
 #ifndef MULTIPASS_PLATFORM_WINDOWS
-=======
     using ConnectorUPtr = std::unique_ptr<ssh_connector_struct, void (*)(ssh_connector)>;
->>>>>>> df119f94
     std::unique_ptr<ssh_event_struct, void (*)(ssh_event)> event{ssh_event_new(), ssh_event_free};
 
     // stdin
