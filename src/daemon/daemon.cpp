/*
 * Copyright (C) 2017-2021 Canonical, Ltd.
 *
 * This program is free software; you can redistribute it and/or modify
 * it under the terms of the GNU General Public License as published by
 * the Free Software Foundation; version 3.
 *
 * This program is distributed in the hope that it will be useful,
 * but WITHOUT ANY WARRANTY; without even the implied warranty of
 * MERCHANTABILITY or FITNESS FOR A PARTICULAR PURPOSE.  See the
 * GNU General Public License for more details.
 *
 * You should have received a copy of the GNU General Public License
 * along with this program.  If not, see <http://www.gnu.org/licenses/>.
 *
 */

#include "daemon.h"
#include "base_cloud_init_config.h"
#include "json_writer.h"

#include <multipass/cloud_init_iso.h>
#include <multipass/constants.h>
#include <multipass/exceptions/create_image_exception.h>
#include <multipass/exceptions/exitless_sshprocess_exception.h>
#include <multipass/exceptions/invalid_memory_size_exception.h>
#include <multipass/exceptions/not_implemented_on_this_backend_exception.h>
#include <multipass/exceptions/sshfs_missing_error.h>
#include <multipass/exceptions/start_exception.h>
#include <multipass/ip_address.h>
#include <multipass/logging/client_logger.h>
#include <multipass/logging/log.h>
#include <multipass/name_generator.h>
#include <multipass/network_interface.h>
#include <multipass/platform.h>
#include <multipass/query.h>
#include <multipass/ssh/ssh_session.h>
#include <multipass/utils.h>
#include <multipass/version.h>
#include <multipass/virtual_machine.h>
#include <multipass/virtual_machine_description.h>
#include <multipass/virtual_machine_factory.h>
#include <multipass/vm_image.h>
#include <multipass/vm_image_host.h>
#include <multipass/vm_image_vault.h>

#include <multipass/format.h>
#include <yaml-cpp/yaml.h>

#include <QDir>
#include <QEventLoop>
#include <QFutureSynchronizer>
#include <QJsonArray>
#include <QJsonDocument>
#include <QJsonObject>
#include <QJsonParseError>
#include <QRegularExpression>
#include <QString>
#include <QSysInfo>
#include <QtConcurrent/QtConcurrent>

#include <algorithm>
#include <cassert>
#include <functional>
#include <stdexcept>
#include <utility>
#include <vector>

namespace mp = multipass;
namespace mpl = multipass::logging;
namespace mpu = multipass::utils;

namespace
{

using namespace std::chrono_literals;

using error_string = std::string;

constexpr auto category = "daemon";
constexpr auto instance_db_name = "multipassd-vm-instances.json";
constexpr auto uuid_file_name = "multipass-unique-id";
constexpr auto metrics_opt_in_file = "multipassd-send-metrics.yaml";
constexpr auto reboot_cmd = "sudo reboot";
constexpr auto up_timeout = 2min; // This may be tweaked as appropriate and used in places that wait for ssh to be up
constexpr auto cloud_init_timeout = 5min;
constexpr auto stop_ssh_cmd = "sudo systemctl stop ssh";
const std::string sshfs_error_template = "Error enabling mount support in '{}'"
                                         "\n\nPlease install the 'multipass-sshfs' snap manually inside the instance.";
const std::unordered_set<std::string> no_bridging_images = {
    "release:10.04", "release:lucid",   "release:11.10", "release:oneiric", "release:12.04", "release:precise",
    "release:12.10", "release:quantal", "release:13.04", "release:raring",  "release:13.10", "release:saucy",
    "release:14.04", "release:trusty",  "release:14.10", "release:utopic",  "release:15.04", "release:vivid",
    "release:15.10", "release:wily",    "release:16.04", "release:xenial",  "release:16.10", "release:yakkety",
<<<<<<< HEAD
    "release:17.04", "release:zesty",   "snapcraft:core"};
=======
    "release:17.04", "release:zesty",   "release:core",  "release:core16",  "snapcraft:core"};
>>>>>>> 70ae5e2e

mp::Query query_from(const mp::LaunchRequest* request, const std::string& name)
{
    if (!request->remote_name().empty() && request->image().empty())
        throw std::runtime_error("Must specify an image when specifying a remote");

    std::string image = request->image().empty() ? "default" : request->image();
    // TODO: persistence should be specified by the rpc as well

    mp::Query::Type query_type{mp::Query::Type::Alias};

    if (QString::fromStdString(image).startsWith("file"))
        query_type = mp::Query::Type::LocalFile;
    else if (QString::fromStdString(image).startsWith("http"))
        query_type = mp::Query::Type::HttpDownload;

    return {name, image, false, request->remote_name(), query_type, true};
}

auto make_cloud_init_vendor_config(const mp::SSHKeyProvider& key_provider, const std::string& time_zone,
                                   const std::string& username, const std::string& backend_version_string)
{
    auto ssh_key_line = fmt::format("ssh-rsa {} {}@localhost", key_provider.public_key_as_base64(), username);

    auto config = YAML::Load(mp::base_cloud_init_config);
    config["ssh_authorized_keys"].push_back(ssh_key_line);
    config["timezone"] = time_zone;
    config["system_info"]["default_user"]["name"] = username;

    auto pollinate_user_agent_string =
        fmt::format("multipass/version/{} # written by Multipass\n", multipass::version_string);
    pollinate_user_agent_string += fmt::format("multipass/driver/{} # written by Multipass\n", backend_version_string);
    pollinate_user_agent_string += fmt::format("multipass/host/{}-{} # written by Multipass\n", QSysInfo::productType(),
                                               QSysInfo::productVersion());

    YAML::Node pollinate_user_agent_node;
    pollinate_user_agent_node["path"] = "/etc/pollinate/add-user-agent";
    pollinate_user_agent_node["content"] = pollinate_user_agent_string;

    config["write_files"].push_back(pollinate_user_agent_node);

    return config;
}

auto make_cloud_init_meta_config(const std::string& name)
{
    YAML::Node meta_data;

    meta_data["instance-id"] = name;
    meta_data["local-hostname"] = name;

    return meta_data;
}

auto make_cloud_init_network_config(const std::string default_mac_addr,
                                    const std::vector<mp::NetworkInterface>& extra_interfaces)
{
    YAML::Node network_data;

    // Generate the cloud-init file only if there is at least one extra interface needing auto configuration.
    if (std::find_if(extra_interfaces.begin(), extra_interfaces.end(),
                     [](const auto& iface) { return iface.auto_mode; }) != extra_interfaces.end())
    {
        network_data["version"] = "2";

        std::string name = "default";
        network_data["ethernets"][name]["match"]["macaddress"] = default_mac_addr;
        network_data["ethernets"][name]["dhcp4"] = true;

        for (size_t i = 0; i < extra_interfaces.size(); ++i)
        {
            if (extra_interfaces[i].auto_mode)
            {
                name = "extra" + std::to_string(i);
                network_data["ethernets"][name]["match"]["macaddress"] = extra_interfaces[i].mac_address;
                network_data["ethernets"][name]["dhcp4"] = true;
                // We make the default gateway associated with the first interface.
                network_data["ethernets"][name]["dhcp4-overrides"]["route-metric"] = 200;
                // Make the interface optional, which means that networkd will not wait for the device to be configured.
                network_data["ethernets"][name]["optional"] = true;
            }
        }
    }

    return network_data;
}

auto make_cloud_init_image(const std::string& name, const QDir& instance_dir, YAML::Node& meta_data_config,
                           YAML::Node& user_data_config, YAML::Node& vendor_data_config,
                           YAML::Node& network_data_config)
{
    const auto cloud_init_iso = instance_dir.filePath("cloud-init-config.iso");
    if (QFile::exists(cloud_init_iso))
        return cloud_init_iso;

    mp::CloudInitIso iso;
    iso.add_file("meta-data", mpu::emit_cloud_config(meta_data_config));
    iso.add_file("vendor-data", mpu::emit_cloud_config(vendor_data_config));
    iso.add_file("user-data", mpu::emit_cloud_config(user_data_config));
    if (!network_data_config.IsNull())
        iso.add_file("network-config", mpu::emit_cloud_config(network_data_config));

    iso.write_to(cloud_init_iso);

    return cloud_init_iso;
}

void prepare_user_data(YAML::Node& user_data_config, YAML::Node& vendor_config)
{
    auto users = user_data_config["users"];
    if (users.IsSequence())
        users.push_back("default");

    auto keys = user_data_config["ssh_authorized_keys"];
    if (keys.IsSequence())
        keys.push_back(vendor_config["ssh_authorized_keys"][0]);
}

mp::VirtualMachineDescription to_machine_desc(const mp::LaunchRequest* request, const std::string& name,
                                              const mp::MemorySize& mem_size, const mp::MemorySize& disk_space,
                                              const std::string& mac_addr,
                                              const std::vector<mp::NetworkInterface>& extra_interfaces,
                                              const std::string& ssh_username, const mp::VMImage& image,
                                              YAML::Node& meta_data_config, YAML::Node& user_data_config,
                                              YAML::Node& vendor_data_config, YAML::Node& network_data_config)
{
    const auto num_cores = request->num_cores() < std::stoi(mp::min_cpu_cores)
                               ? std::stoi(mp::default_cpu_cores)
                               : request->num_cores();
    const auto instance_dir = mp::utils::base_dir(image.image_path);
    const auto cloud_init_iso = make_cloud_init_image(name, instance_dir, meta_data_config, user_data_config,
                                                      vendor_data_config, network_data_config);

    return {num_cores,          mem_size,         disk_space,       name,
            mac_addr,           extra_interfaces, ssh_username,     image,
            cloud_init_iso,     meta_data_config, user_data_config, vendor_data_config,
            network_data_config};
}

template <typename T>
auto name_from(const std::string& requested_name, mp::NameGenerator& name_gen, const T& currently_used_names)
{
    if (requested_name.empty())
    {
        auto name = name_gen.make_name();
        constexpr int num_retries = 100;
        for (int i = 0; i < num_retries; i++)
        {
            if (currently_used_names.find(name) != currently_used_names.end())
                continue;
            return name;
        }
        throw std::runtime_error("unable to generate a unique name");
    }
    return requested_name;
}

std::vector<mp::NetworkInterface> read_extra_interfaces(const QJsonObject& record)
{
    // Read the extra networks interfaces, if any.
    std::vector<mp::NetworkInterface> extra_interfaces;

    if (record.contains("extra_interfaces"))
    {
        for (const auto& entry : record["extra_interfaces"].toArray())
        {
            auto id = entry.toObject()["id"].toString().toStdString();
            auto mac_address = entry.toObject()["mac_address"].toString().toStdString();
            if (!mpu::valid_mac_address(mac_address))
            {
                throw std::runtime_error(fmt::format("Invalid MAC address {}", mac_address));
            }
            auto auto_mode = entry.toObject()["auto_mode"].toBool();
            extra_interfaces.push_back(mp::NetworkInterface{id, mac_address, auto_mode});
        }
    }

    return extra_interfaces;
}

std::unordered_map<std::string, mp::VMSpecs> load_db(const mp::Path& data_path, const mp::Path& cache_path)
{
    QDir data_dir{data_path};
    QDir cache_dir{cache_path};
    QFile db_file{data_dir.filePath(instance_db_name)};
    if (!db_file.open(QIODevice::ReadOnly))
    {
        // Try to open the old location
        db_file.setFileName(cache_dir.filePath(instance_db_name));
        if (!db_file.open(QIODevice::ReadOnly))
            return {};
    }

    QJsonParseError parse_error;
    auto doc = QJsonDocument::fromJson(db_file.readAll(), &parse_error);
    if (doc.isNull())
        return {};

    auto records = doc.object();
    if (records.isEmpty())
        return {};

    std::unordered_map<std::string, mp::VMSpecs> reconstructed_records;
    for (auto it = records.constBegin(); it != records.constEnd(); ++it)
    {
        auto key = it.key().toStdString();
        auto record = it.value().toObject();
        if (record.isEmpty())
            return {};

        auto num_cores = record["num_cores"].toInt();
        auto mem_size = record["mem_size"].toString().toStdString();
        auto disk_space = record["disk_space"].toString().toStdString();
        auto ssh_username = record["ssh_username"].toString().toStdString();
        auto state = record["state"].toInt();
        auto deleted = record["deleted"].toBool();
        auto metadata = record["metadata"].toObject();

        if (!num_cores && !state && !deleted && ssh_username.empty() && metadata.isEmpty() &&
            !mp::MemorySize{mem_size}.in_bytes() && !mp::MemorySize{disk_space}.in_bytes())
        {
            mpl::log(mpl::Level::warning, category, fmt::format("Ignoring ghost instance in database: {}", key));
            continue;
        }

        if (ssh_username.empty())
            ssh_username = "ubuntu";

        // Read the default network interface, constructed from the "mac_addr" field.
        auto default_mac_address = record["mac_addr"].toString().toStdString();
        if (!mpu::valid_mac_address(default_mac_address))
        {
            throw std::runtime_error(fmt::format("Invalid MAC address {}", default_mac_address));
        }

        std::unordered_map<std::string, mp::VMMount> mounts;
        std::unordered_map<int, int> uid_map;
        std::unordered_map<int, int> gid_map;

        for (QJsonValueRef entry : record["mounts"].toArray())
        {
            auto target_path = entry.toObject()["target_path"].toString().toStdString();
            auto source_path = entry.toObject()["source_path"].toString().toStdString();

            for (QJsonValueRef uid_entry : entry.toObject()["uid_mappings"].toArray())
            {
                uid_map[uid_entry.toObject()["host_uid"].toInt()] = uid_entry.toObject()["instance_uid"].toInt();
            }

            for (QJsonValueRef gid_entry : entry.toObject()["gid_mappings"].toArray())
            {
                gid_map[gid_entry.toObject()["host_gid"].toInt()] = gid_entry.toObject()["instance_gid"].toInt();
            }

            mp::VMMount mount{source_path, gid_map, uid_map};
            mounts[target_path] = mount;
        }

        reconstructed_records[key] = {num_cores,
                                      mp::MemorySize{mem_size.empty() ? mp::default_memory_size : mem_size},
                                      mp::MemorySize{disk_space.empty() ? mp::default_disk_size : disk_space},
                                      default_mac_address,
                                      read_extra_interfaces(record),
                                      ssh_username,
                                      static_cast<mp::VirtualMachine::State>(state),
                                      mounts,
                                      deleted,
                                      metadata};
    }
    return reconstructed_records;
}

auto fetch_image_for(const std::string& name, const mp::FetchType& fetch_type, mp::VMImageVault& vault)
{
    auto stub_prepare = [](const mp::VMImage&) -> mp::VMImage { return {}; };
    auto stub_progress = [](int download_type, int progress) { return true; };

    mp::Query query{name, "", false, "", mp::Query::Type::Alias, false};

    return vault.fetch_image(fetch_type, query, stub_prepare, stub_progress);
}

auto try_mem_size(const std::string& val) -> mp::optional<mp::MemorySize>
{
    try
    {
        return mp::MemorySize{val};
    }
    catch (mp::InvalidMemorySizeException& /*unused*/)
    {
        return mp::nullopt;
    }
}

std::vector<mp::NetworkInterface> validate_extra_interfaces(const mp::LaunchRequest* request,
                                                            const mp::VirtualMachineFactory& factory,
                                                            mp::LaunchError& option_errors)
{
    std::vector<mp::NetworkInterface> interfaces;
<<<<<<< HEAD

    mp::optional<std::vector<mp::NetworkInterfaceInfo>> factory_networks = mp::nullopt;

    std::string full_name =
        (request->remote_name().empty() ? "release" : request->remote_name()) + ':' + request->image();

=======

    mp::optional<std::vector<mp::NetworkInterfaceInfo>> factory_networks = mp::nullopt;

    std::string full_name =
        (request->remote_name().empty() ? "release" : request->remote_name()) + ':' + request->image();

>>>>>>> 70ae5e2e
    bool dont_allow_auto = no_bridging_images.find(full_name) != no_bridging_images.end();

    for (const auto& net : request->network_options())
    {
        if (!factory_networks)
        {
            try
            {
                factory_networks = factory.networks();
            }
            catch (const mp::NotImplementedOnThisBackendException&)
            {
                throw mp::NotImplementedOnThisBackendException("bridging");
            }
        }

        if (dont_allow_auto && net.mode() == multipass::LaunchRequest_NetworkOptions_Mode_AUTO)
        {
            throw std::runtime_error(fmt::format(
                "Automatic network configuration not available for {}. Consider using manual mode.", full_name));
        }

        // Check that the id the user specified is valid.
        auto pred = [net](const mp::NetworkInterfaceInfo& info) { return info.id == net.id(); };
        const auto& result = std::find_if(factory_networks->cbegin(), factory_networks->cend(), pred);

        if (result == factory_networks->cend())
        {
            mpl::log(mpl::Level::warning, category, fmt::format("Invalid network id \"{}\"", net.id()));
            option_errors.add_error_codes(mp::LaunchError::INVALID_NETWORK);
        }

        // In case the user specified a MAC address, check it is valid.
        if (const auto& mac = QString::fromStdString(net.mac_address()).toLower().toStdString();
            mac.empty() || mpu::valid_mac_address(mac))
            interfaces.push_back(
                mp::NetworkInterface{net.id(), mac, net.mode() != multipass::LaunchRequest_NetworkOptions_Mode_MANUAL});
        else
        {
            mpl::log(mpl::Level::warning, category, fmt::format("Invalid MAC address \"{}\"", mac));
            option_errors.add_error_codes(mp::LaunchError::INVALID_NETWORK);
        }
    }

    return interfaces;
}

auto validate_create_arguments(const mp::LaunchRequest* request, const mp::VirtualMachineFactory& factory)
{
    static const auto min_mem = try_mem_size(mp::min_memory_size);
    static const auto min_disk = try_mem_size(mp::min_disk_size);
    assert(min_mem && min_disk);

    auto mem_size_str = request->mem_size();
    auto disk_space_str = request->disk_space();
    auto instance_name = request->instance_name();
    auto option_errors = mp::LaunchError{};

    const auto opt_mem_size = try_mem_size(mem_size_str.empty() ? mp::default_memory_size : mem_size_str);

    mp::MemorySize mem_size{};
    if (opt_mem_size && *opt_mem_size >= min_mem)
        mem_size = *opt_mem_size;
    else
        option_errors.add_error_codes(mp::LaunchError::INVALID_MEM_SIZE);

    // If the user did not specify a disk size, then mp::nullopt be passed down. Otherwise, the specified size will be
    // checked.
    mp::optional<mp::MemorySize> disk_space{}; // mp::nullopt by default.
    if (!disk_space_str.empty())
    {
        auto opt_disk_space = try_mem_size(disk_space_str);
        if (opt_disk_space && *opt_disk_space >= min_disk)
        {
            disk_space = opt_disk_space;
        }
        else
        {
            option_errors.add_error_codes(mp::LaunchError::INVALID_DISK_SIZE);
        }
    }

    if (!request->instance_name().empty() && !mp::utils::valid_hostname(request->instance_name()))
        option_errors.add_error_codes(mp::LaunchError::INVALID_HOSTNAME);

    auto extra_interfaces = validate_extra_interfaces(request, factory, option_errors);

    struct CheckedArguments
    {
        mp::MemorySize mem_size;
        mp::optional<mp::MemorySize> disk_space;
        std::string instance_name;
        std::vector<mp::NetworkInterface> extra_interfaces;
        mp::LaunchError option_errors;
    } ret{mem_size, disk_space, instance_name, extra_interfaces, option_errors};
    return ret;
}

auto grpc_status_for_mount_error(const std::string& instance_name)
{
    return grpc::Status(grpc::StatusCode::FAILED_PRECONDITION, fmt::format(sshfs_error_template, instance_name));
}

auto grpc_status_for(fmt::memory_buffer& errors)
{
    if (!errors.size())
        return grpc::Status::OK;

    // Remove trailing newline due to grpc adding one of it's own
    auto error_string = fmt::to_string(errors);
    if (error_string.back() == '\n')
        error_string.pop_back();

    return grpc::Status(grpc::StatusCode::INVALID_ARGUMENT,
                        fmt::format("The following errors occurred:\n{}", error_string), "");
}

auto get_unique_id(const mp::Path& data_path)
{
    QFile id_file{QDir(data_path).filePath(uuid_file_name)};
    QString id;

    if (!id_file.exists())
    {
        id = mp::utils::make_uuid();
        id_file.open(QIODevice::WriteOnly);
        id_file.write(id.toUtf8());
    }
    else
    {
        id_file.open(QIODevice::ReadOnly);
        id = QString(id_file.readAll());
    }

    id_file.close();
    return id;
}

void persist_metrics_opt_in_data(const mp::MetricsOptInData& opt_in_data, const mp::Path& data_path)
{
    YAML::Node opt_in;
    opt_in["status"] = static_cast<int>(opt_in_data.opt_in_status);
    opt_in["delay_count"] = opt_in_data.delay_opt_in_count;

    YAML::Emitter emitter;
    emitter << opt_in << YAML::Newline;

    QFile opt_in_file{QDir(data_path).filePath(metrics_opt_in_file)};
    opt_in_file.open(QIODevice::WriteOnly);
    opt_in_file.write(emitter.c_str());
}

auto get_metrics_opt_in(const mp::Path& data_path)
{
    YAML::Node config;
    try
    {
        config = YAML::LoadFile(QDir(data_path).filePath(metrics_opt_in_file).toStdString());
    }
    catch (const std::exception& e)
    {
        // Ignore exceptions in this case
    }

    mp::MetricsOptInData opt_in_data;

    if (config.IsNull())
    {
        opt_in_data.opt_in_status = mp::OptInStatus::UNKNOWN;
        opt_in_data.delay_opt_in_count = 0;

        persist_metrics_opt_in_data(opt_in_data, data_path);
    }
    else
    {
        opt_in_data.opt_in_status = static_cast<mp::OptInStatus::Status>(config["status"].as<int>());
        opt_in_data.delay_opt_in_count = config["delay_count"].as<int>();
    }

    return opt_in_data;
}

auto connect_rpc(mp::DaemonRpc& rpc, mp::Daemon& daemon)
{
    QObject::connect(&rpc, &mp::DaemonRpc::on_create, &daemon, &mp::Daemon::create);
    QObject::connect(&rpc, &mp::DaemonRpc::on_launch, &daemon, &mp::Daemon::launch);
    QObject::connect(&rpc, &mp::DaemonRpc::on_purge, &daemon, &mp::Daemon::purge);
    QObject::connect(&rpc, &mp::DaemonRpc::on_find, &daemon, &mp::Daemon::find);
    QObject::connect(&rpc, &mp::DaemonRpc::on_info, &daemon, &mp::Daemon::info);
    QObject::connect(&rpc, &mp::DaemonRpc::on_list, &daemon, &mp::Daemon::list);
    QObject::connect(&rpc, &mp::DaemonRpc::on_networks, &daemon, &mp::Daemon::networks);
    QObject::connect(&rpc, &mp::DaemonRpc::on_mount, &daemon, &mp::Daemon::mount);
    QObject::connect(&rpc, &mp::DaemonRpc::on_recover, &daemon, &mp::Daemon::recover);
    QObject::connect(&rpc, &mp::DaemonRpc::on_ssh_info, &daemon, &mp::Daemon::ssh_info);
    QObject::connect(&rpc, &mp::DaemonRpc::on_start, &daemon, &mp::Daemon::start);
    QObject::connect(&rpc, &mp::DaemonRpc::on_stop, &daemon, &mp::Daemon::stop);
    QObject::connect(&rpc, &mp::DaemonRpc::on_suspend, &daemon, &mp::Daemon::suspend);
    QObject::connect(&rpc, &mp::DaemonRpc::on_restart, &daemon, &mp::Daemon::restart);
    QObject::connect(&rpc, &mp::DaemonRpc::on_delete, &daemon, &mp::Daemon::delet);
    QObject::connect(&rpc, &mp::DaemonRpc::on_umount, &daemon, &mp::Daemon::umount);
    QObject::connect(&rpc, &mp::DaemonRpc::on_version, &daemon, &mp::Daemon::version);
}

template <typename Instances, typename InstanceMap, typename InstanceCheck>
grpc::Status validate_requested_instances(const Instances& instances, const InstanceMap& vms,
                                          InstanceCheck check_instance)
{
    fmt::memory_buffer errors;
    for (const auto& name : instances)
        fmt::format_to(errors, check_instance(name));

    return grpc_status_for(errors);
}

template <typename Instances, typename InstanceMap, typename InstanceCheck>
auto find_requested_instances(const Instances& instances, const InstanceMap& vms, InstanceCheck check_instance)
    -> std::pair<std::vector<typename Instances::value_type>, grpc::Status>
{ // TODO: use this in commands that currently duplicate the same kind of code
    auto status = validate_requested_instances(instances, vms, check_instance);
    auto valid_instances = std::vector<typename Instances::value_type>{};

    if (status.ok())
    {
        if (instances.empty())
            for (const auto& vm_item : vms)
                valid_instances.push_back(vm_item.first);
        else
            std::copy(std::cbegin(instances), std::cend(instances), std::back_inserter(valid_instances));
    }

    return std::make_pair(valid_instances, status);
}

template <typename Instances, typename InstanceMap>
auto find_instances_to_delete(const Instances& instances, const InstanceMap& operational_vms,
                              const InstanceMap& trashed_vms)
    -> std::tuple<std::vector<typename Instances::value_type>, std::vector<typename Instances::value_type>,
                  grpc::Status>
{
    fmt::memory_buffer errors;
    std::vector<typename Instances::value_type> operational_instances_to_delete, trashed_instances_to_delete;

    for (const auto& name : instances)
        if (operational_vms.find(name) != operational_vms.end())
            operational_instances_to_delete.push_back(name);
        else if (trashed_vms.find(name) != trashed_vms.end())
            trashed_instances_to_delete.push_back(name);
        else
            fmt::format_to(errors, "instance \"{}\" does not exist\n", name);

    auto status = grpc_status_for(errors);

    if (status.ok() && operational_instances_to_delete.empty() && trashed_instances_to_delete.empty())
    { // target all instances
        const auto get_first = [](const auto& pair) { return pair.first; };
        std::transform(std::cbegin(operational_vms), std::cend(operational_vms),
                       std::back_inserter(operational_instances_to_delete), get_first);
        std::transform(std::cbegin(trashed_vms), std::cend(trashed_vms),
                       std::back_inserter(trashed_instances_to_delete), get_first);
    }

    return std::make_tuple(operational_instances_to_delete, trashed_instances_to_delete, status);
}

template <typename Instances>
auto instances_running(const Instances& instances)
{
    for (const auto& instance : instances)
    {
        if (mp::utils::is_running(instance.second->current_state()))
            return true;
    }

    return false;
}

mp::SSHProcess exec_and_log(mp::SSHSession& session, const std::string& cmd)
{
    mpl::log(mpl::Level::debug, category, fmt::format("Executing {}.", cmd));
    return session.exec(cmd);
}

grpc::Status stop_accepting_ssh_connections(mp::SSHSession& session)
{
    auto proc = exec_and_log(session, stop_ssh_cmd);
    auto ecode = proc.exit_code();

    return ecode == 0 ? grpc::Status::OK
                      : grpc::Status{grpc::StatusCode::FAILED_PRECONDITION,
                                     fmt::format("Could not stop sshd. '{}' exited with code {}", stop_ssh_cmd, ecode),
                                     proc.read_std_error()};
}

grpc::Status ssh_reboot(const std::string& hostname, int port, const std::string& username,
                        const mp::SSHKeyProvider& key_provider)
{
    mp::SSHSession session{hostname, port, username, key_provider};

    // This allows us to later detect when the machine has finished restarting by waiting for SSH to be back up.
    // Otherwise, there would be a race condition, and we would be unable to distinguish whether it had ever been down.
    stop_accepting_ssh_connections(session);

    auto proc = exec_and_log(session, reboot_cmd);
    try
    {
        auto ecode = proc.exit_code();

        if (ecode != 0)
            return grpc::Status{grpc::StatusCode::FAILED_PRECONDITION,
                                fmt::format("Reboot command exited with code {}", ecode), proc.read_std_error()};
    }
    catch (const mp::ExitlessSSHProcessException&)
    {
        // this is the expected path
    }

    return grpc::Status::OK;
}

QStringList filter_unsupported_aliases(const QStringList& aliases, const std::string& remote)
{
    QStringList supported_aliases;

    for (const auto& alias : aliases)
    {
        if (mp::platform::is_alias_supported(alias.toStdString(), remote))
        {
            supported_aliases.append(alias);
        }
    }
    return supported_aliases;
}

mp::InstanceStatus::Status grpc_instance_status_for(const mp::VirtualMachine::State& state)
{
    switch (state)
    {
    case mp::VirtualMachine::State::off:
    case mp::VirtualMachine::State::stopped:
        return mp::InstanceStatus::STOPPED;
    case mp::VirtualMachine::State::starting:
        return mp::InstanceStatus::STARTING;
    case mp::VirtualMachine::State::restarting:
        return mp::InstanceStatus::RESTARTING;
    case mp::VirtualMachine::State::running:
        return mp::InstanceStatus::RUNNING;
    case mp::VirtualMachine::State::delayed_shutdown:
        return mp::InstanceStatus::DELAYED_SHUTDOWN;
    case mp::VirtualMachine::State::suspending:
        return mp::InstanceStatus::SUSPENDING;
    case mp::VirtualMachine::State::suspended:
        return mp::InstanceStatus::SUSPENDED;
    case mp::VirtualMachine::State::unknown:
    default:
        return mp::InstanceStatus::UNKNOWN;
    }
}

// Computes the final size of an image, but also checks if the value given by the user is bigger than or equal than
// the size of the image.
mp::MemorySize compute_final_image_size(const mp::MemorySize image_size,
                                        mp::optional<mp::MemorySize> command_line_value, mp::Path data_directory)
{
    mp::MemorySize disk_space{};

    if (!command_line_value)
    {
        auto default_disk_size_as_struct = mp::MemorySize(mp::default_disk_size);
        disk_space = image_size < default_disk_size_as_struct ? default_disk_size_as_struct : image_size;
    }
    else if (*command_line_value < image_size)
    {
        throw std::runtime_error(fmt::format("Requested disk ({} bytes) below minimum for this image ({} bytes)",
                                             command_line_value->in_bytes(), image_size.in_bytes()));
    }
    else
    {
        disk_space = *command_line_value;
    }

    auto available_bytes = mpu::filesystem_bytes_available(data_directory);
    if (available_bytes == -1)
    {
        throw std::runtime_error(fmt::format("Failed to determine information about the volume containing {}",
                                             data_directory.toStdString()));
    }
    std::string available_bytes_str = QString::number(available_bytes).toStdString();
    auto available_disk_space = mp::MemorySize(available_bytes_str + "B");

    if (available_disk_space < image_size)
    {
        throw std::runtime_error(fmt::format("Available disk ({} bytes) below minimum for this image ({} bytes)",
                                             available_disk_space.in_bytes(), image_size.in_bytes()));
    }

    if (available_disk_space < disk_space)
    {
        mpl::log(mpl::Level::warning, category,
                 fmt::format("Reserving more disk space ({} bytes) than available ({} bytes)", disk_space.in_bytes(),
                             available_disk_space.in_bytes()));
    }

    return disk_space;
}

std::unordered_set<std::string> mac_set_from(const mp::VMSpecs& spec)
{
    std::unordered_set<std::string> macs{};

    macs.insert(spec.default_mac_address);

    for (const auto& extra_iface : spec.extra_interfaces)
        macs.insert(extra_iface.mac_address);

    return macs;
}

// Merge the contents of t into s, iff the sets are disjoint (i.e. make s = sUt). Return whether s and t were disjoint.
bool merge_if_disjoint(std::unordered_set<std::string>& s, const std::unordered_set<std::string>& t)
{
    if (any_of(cbegin(s), cend(s), [&t](const auto& mac) { return t.find(mac) != cend(t); }))
        return false;

    s.insert(cbegin(t), cend(t));
    return true;
}

// Generate a MAC address which does not exist in the set s. Then add the address to s.
std::string generate_unused_mac_address(std::unordered_set<std::string>& s)
{
    // TODO: Checking in our list of MAC addresses does not suffice to conclude the generated MAC is unique. We
    // should also check in the ARP table.
    static constexpr auto max_tries = 5;
    for (auto i = 0; i < max_tries; ++i)
        if (auto [it, success] = s.insert(mp::utils::generate_mac_address()); success)
            return *it;

    throw std::runtime_error{
        fmt::format("Failed to generate an unique mac address after {} attempts. Number of mac addresses in use: {}",
                    max_tries, s.size())};
}

// Executes a given command on the given session. Returns the output of the command, with spaces and feeds trimmed.
// Caveat emptor: if the command fails, an empty string is returned.
std::string run_in_vm(mp::SSHSession& session, const std::string& cmd)
{
    auto proc = exec_and_log(session, cmd);

    if (proc.exit_code() != 0)
    {
        auto error_msg = proc.read_std_error();
        mpl::log(mpl::Level::warning, category,
                 fmt::format("failed to run '{}', error message: '{}'", cmd, mp::utils::trim_end(error_msg)));
        return std::string{};
    }

    auto output = proc.read_std_output();
    if (output.empty())
    {
        mpl::log(mpl::Level::warning, category, fmt::format("no output after running '{}'", cmd));
        return std::string{};
    }

    return mp::utils::trim_end(output);
}

bool is_ipv4_valid(const std::string& ipv4)
{
    try
    {
        (mp::IPAddress(ipv4));
    }
    catch (std::invalid_argument&)
    {
        return false;
    }

    return true;
}

std::vector<std::string> get_all_ipv4(mp::SSHSession& session)
{
    std::vector<std::string> all_ipv4;

    auto ip_a_output = QString::fromStdString(run_in_vm(session, "ip -brief -family inet address show scope global"));

    QRegularExpression ipv4_re{QStringLiteral("([\\d\\.]+)\\/\\d+\\s*$"), QRegularExpression::MultilineOption};

    QRegularExpressionMatchIterator ip_it = ipv4_re.globalMatch(ip_a_output);

    while (ip_it.hasNext())
    {
        auto ip_match = ip_it.next();
        auto ip = ip_match.captured(1).toStdString();

        all_ipv4.push_back(ip);
    }

    return all_ipv4;
}

} // namespace

mp::Daemon::Daemon(std::unique_ptr<const DaemonConfig> the_config)
    : config{std::move(the_config)},
      vm_instance_specs{load_db(
          mp::utils::backend_directory_path(config->data_directory, config->factory->get_backend_directory_name()),
          mp::utils::backend_directory_path(config->cache_directory, config->factory->get_backend_directory_name()))},
      daemon_rpc{config->server_address, config->connection_type, *config->cert_provider, *config->client_cert_store},
      metrics_provider{"https://api.jujucharms.com/omnibus/v4/multipass/metrics", get_unique_id(config->data_directory),
                       config->data_directory},
      metrics_opt_in{get_metrics_opt_in(config->data_directory)},
      instance_mounts{*config->ssh_key_provider}
{
    connect_rpc(daemon_rpc, *this);
    std::vector<std::string> invalid_specs;

    for (auto& entry : vm_instance_specs)
    {
        const auto& name = entry.first;
        auto& spec = entry.second;

        if (!config->vault->has_record_for(name))
        {
            invalid_specs.push_back(name);
            continue;
        }

        // Check that all the interfaces in the instance have different MAC address, and that they were not used in
        // the other instances. String validity was already checked in load_db(). Add these MAC's to the daemon's set
        // only if this instance is not invalid.
        auto new_macs = mac_set_from(spec);

        if (new_macs.size() <= spec.extra_interfaces.size() || !merge_if_disjoint(new_macs, allocated_mac_addrs))
        {
            // There is at least one repeated address in new_macs.
            mpl::log(mpl::Level::warning, category, fmt::format("{} has repeated MAC addresses", name));
            invalid_specs.push_back(name);
            continue;
        }

        auto vm_image = fetch_image_for(name, config->factory->fetch_type(), *config->vault);
        const auto instance_dir = mp::utils::base_dir(vm_image.image_path);
        const auto cloud_init_iso = instance_dir.filePath("cloud-init-config.iso");
        mp::VirtualMachineDescription vm_desc{spec.num_cores,
                                              spec.mem_size,
                                              spec.disk_space,
                                              name,
                                              spec.default_mac_address,
                                              spec.extra_interfaces,
                                              spec.ssh_username,
                                              vm_image,
                                              cloud_init_iso,
                                              {},
                                              {},
                                              {},
                                              {}};

        try
        {
            auto& instance_record = spec.deleted ? deleted_instances : vm_instances;
            instance_record[name] = config->factory->create_virtual_machine(vm_desc, *this);
        }
        catch (const std::exception& e)
        {
            mpl::log(mpl::Level::error, category, fmt::format("Removing instance {}: {}", name, e.what()));
            invalid_specs.push_back(name);
            config->vault->remove(name);
            continue;
        }

        allocated_mac_addrs = std::move(new_macs); // Add the new macs to the daemon's list only if we got this far

        // FIXME: somehow we're writing contradictory state to disk.
        if (spec.deleted && spec.state != VirtualMachine::State::stopped)
        {
            mpl::log(mpl::Level::warning, category,
                     fmt::format("{} is deleted but has incompatible state {}, resetting state to 0 (stopped)", name,
                                 static_cast<int>(spec.state)));
            spec.state = VirtualMachine::State::stopped;
        }

        if (spec.state == VirtualMachine::State::running && vm_instances[name]->state != VirtualMachine::State::running)
        {
            assert(!spec.deleted);
            mpl::log(mpl::Level::info, category, fmt::format("{} needs starting. Starting now...", name));

            QTimer::singleShot(0, [this, &name] {
                vm_instances[name]->start();
                on_restart(name);
            });
        }
    }

    for (const auto& bad_spec : invalid_specs)
    {
        vm_instance_specs.erase(bad_spec);
    }

    if (!invalid_specs.empty())
        persist_instances();

    for (const auto& image_host : config->image_hosts)
    {
        for (const auto& remote : image_host->supported_remotes())
        {
            remote_image_host_map[remote] = image_host.get();
        }
    }

    config->vault->prune_expired_images();

    // Fire timer every six hours to perform maintenance on source images such as
    // pruning expired images and updating to newly released images.
    connect(&source_images_maintenance_task, &QTimer::timeout, [this]() {
        if (image_update_future.isRunning())
        {
            mpl::log(mpl::Level::info, category, "Image updater already running. Skipping…");
        }
        else
        {
            image_update_future = QtConcurrent::run([this] {
                config->vault->prune_expired_images();

                auto prepare_action = [this](const VMImage& source_image) -> VMImage {
                    return config->factory->prepare_source_image(source_image);
                };

                auto download_monitor = [](int download_type, int percentage) {
                    static int last_percentage_logged = -1;
                    if (percentage % 10 == 0)
                    {
                        // Note: The progress callback may be called repeatedly with the same percentage,
                        // so this logic is to only log it once
                        if (last_percentage_logged != percentage)
                        {
                            mpl::log(mpl::Level::info, category, fmt::format("  {}%", percentage));
                            last_percentage_logged = percentage;
                        }
                    }
                    return true;
                };
                try
                {
                    config->vault->update_images(config->factory->fetch_type(), prepare_action, download_monitor);
                }
                catch (const std::exception& e)
                {
                    mpl::log(mpl::Level::error, category, fmt::format("Error updating images: {}", e.what()));
                }
            });
        }
    });
    source_images_maintenance_task.start(config->image_refresh_timer);
}

void mp::Daemon::create(const CreateRequest* request, grpc::ServerWriter<CreateReply>* server,
                        std::promise<grpc::Status>* status_promise) // clang-format off
try // clang-format on
{
    mpl::ClientLogger<CreateReply> logger{mpl::level_from(request->verbosity_level()), *config->logger, server};
    return create_vm(request, server, status_promise, /*start=*/false);
}
catch (const std::exception& e)
{
    status_promise->set_value(grpc::Status(grpc::StatusCode::FAILED_PRECONDITION, e.what(), ""));
}

void mp::Daemon::launch(const LaunchRequest* request, grpc::ServerWriter<LaunchReply>* server,
                        std::promise<grpc::Status>* status_promise) // clang-format off
try // clang-format on
{
    mpl::ClientLogger<LaunchReply> logger{mpl::level_from(request->verbosity_level()), *config->logger, server};
    if (metrics_opt_in.opt_in_status == OptInStatus::UNKNOWN || metrics_opt_in.opt_in_status == OptInStatus::LATER)
    {
        if (++metrics_opt_in.delay_opt_in_count % 3 == 0)
        {
            metrics_opt_in.opt_in_status = OptInStatus::PENDING;
            persist_metrics_opt_in_data(metrics_opt_in, config->data_directory);

            LaunchReply reply;
            reply.set_metrics_pending(true);
            server->Write(reply);

            return status_promise->set_value(grpc::Status::OK);
        }

        persist_metrics_opt_in_data(metrics_opt_in, config->data_directory);
    }
    else if (metrics_opt_in.opt_in_status == OptInStatus::PENDING)
    {
        if (request->opt_in_reply().opt_in_status() != OptInStatus::UNKNOWN)
        {
            metrics_opt_in.opt_in_status = request->opt_in_reply().opt_in_status();
            persist_metrics_opt_in_data(metrics_opt_in, config->data_directory);

            if (metrics_opt_in.opt_in_status == OptInStatus::DENIED)
                metrics_provider.send_denied();
        }
    }

    if (metrics_opt_in.opt_in_status == OptInStatus::ACCEPTED)
        metrics_provider.send_metrics();

    return create_vm(request, server, status_promise, /*start=*/true);
}
catch (const mp::StartException& e)
{
    auto name = e.name();

    release_resources(name);
    vm_instances.erase(name);
    persist_instances();

    status_promise->set_value(grpc::Status(grpc::StatusCode::ABORTED, e.what(), ""));
}
catch (const std::exception& e)
{
    status_promise->set_value(grpc::Status(grpc::StatusCode::FAILED_PRECONDITION, e.what(), ""));
}

void mp::Daemon::purge(const PurgeRequest* request, grpc::ServerWriter<PurgeReply>* server,
                       std::promise<grpc::Status>* status_promise) // clang-format off
try // clang-format on
{
    for (const auto& del : deleted_instances)
        release_resources(del.first);

    deleted_instances.clear();
    persist_instances();

    status_promise->set_value(grpc::Status::OK);
}
catch (const std::exception& e)
{
    status_promise->set_value(grpc::Status(grpc::StatusCode::FAILED_PRECONDITION, e.what(), ""));
}

void mp::Daemon::find(const FindRequest* request, grpc::ServerWriter<FindReply>* server,
                      std::promise<grpc::Status>* status_promise) // clang-format off
try // clang-format on
{
    mpl::ClientLogger<FindReply> logger{mpl::level_from(request->verbosity_level()), *config->logger, server};
    FindReply response;

    if (!request->search_string().empty())
    {
        std::vector<VMImageInfo> vm_images_info;
        auto remote{request->remote_name()};

        if (!remote.empty())
        {
            auto it = remote_image_host_map.find(remote);
            if (it == remote_image_host_map.end())
                throw std::runtime_error(fmt::format("Remote \"{}\" is unknown.", remote));

            if (!mp::platform::is_remote_supported(remote))
                throw std::runtime_error(fmt::format(
                    "{} is not a supported remote. Please use `multipass find` for list of supported images.", remote));

            auto images_info = it->second->all_info_for(
                {"", request->search_string(), false, remote, Query::Type::Alias, request->allow_unsupported()});

            if (!images_info.empty())
            {
                vm_images_info = std::move(images_info);
            }
        }
        else
        {
            for (const auto& image_host : config->image_hosts)
            {
                auto images_info = image_host->all_info_for(
                    {"", request->search_string(), false, remote, Query::Type::Alias, request->allow_unsupported()});

                if (!images_info.empty())
                {
                    vm_images_info = std::move(images_info);
                    break;
                }
            }
        }

        if (vm_images_info.empty())
            throw std::runtime_error(fmt::format("Unable to find an image matching \"{}\"", request->search_string()));

        if (!mp::platform::is_alias_supported(request->search_string(), remote))
            throw std::runtime_error(
                fmt::format("{} is not a supported alias. Please use `multipass find` for supported image aliases.",
                            request->search_string()));

        for (const auto& info : vm_images_info)
        {
            std::string name;
            if (info.aliases.contains(QString::fromStdString(request->search_string())))
            {
                name = request->search_string();
            }
            else
            {
                name = info.id.toStdString();
                name.resize(12);
            }

            auto entry = response.add_images_info();
            entry->set_os(info.os.toStdString());
            entry->set_release(info.release_title.toStdString());
            entry->set_version(info.version.toStdString());
            auto alias_entry = entry->add_aliases_info();
            alias_entry->set_remote_name(remote);
            alias_entry->set_alias(name);
        }
    }
    else if (!request->remote_name().empty())
    {
        const auto remote = request->remote_name();

        auto it = remote_image_host_map.find(remote);
        if (it == remote_image_host_map.end())
            throw std::runtime_error(fmt::format("Remote \"{}\" is unknown.", remote));

        if (!mp::platform::is_remote_supported(remote))
            throw std::runtime_error(fmt::format(
                "{} is not a supported remote. Please use `multipass find` for list of supported images.", remote));

        auto vm_images_info = it->second->all_images_for(remote, request->allow_unsupported());
        for (const auto& info : vm_images_info)
        {
            if (!info.aliases.empty())
            {
                auto entry = response.add_images_info();
                for (const auto& alias : info.aliases)
                {
                    if (!mp::platform::is_alias_supported(alias.toStdString(), remote))
                        continue;

                    auto alias_entry = entry->add_aliases_info();
                    alias_entry->set_remote_name(request->remote_name());
                    alias_entry->set_alias(alias.toStdString());
                }

                // If no aliases are found, then it's an invalid entry
                if (entry->aliases_info().empty())
                {
                    response.mutable_images_info()->RemoveLast();
                    continue;
                }

                entry->set_os(info.os.toStdString());
                entry->set_release(info.release_title.toStdString());
                entry->set_version(info.version.toStdString());
            }
        }
    }
    else
    {
        for (const auto& image_host : config->image_hosts)
        {
            std::unordered_set<std::string> image_found;
            const auto default_remote{"release"};
            auto action = [&response, &image_found, default_remote, request](const std::string& remote,
                                                                             const mp::VMImageInfo& info) {
                if (!mp::platform::is_remote_supported(remote))
                    return;

                if (info.supported || request->allow_unsupported())
                {
                    if (image_found.find(info.release_title.toStdString()) == image_found.end())
                    {
                        const auto supported_aliases = filter_unsupported_aliases(info.aliases, remote);
                        if (!supported_aliases.empty())
                        {
                            auto entry = response.add_images_info();
                            for (const auto& alias : supported_aliases)
                            {
                                auto alias_entry = entry->add_aliases_info();
                                if (remote != default_remote)
                                    alias_entry->set_remote_name(remote);
                                alias_entry->set_alias(alias.toStdString());
                            }

                            image_found.insert(info.release_title.toStdString());
                            entry->set_os(info.os.toStdString());
                            entry->set_release(info.release_title.toStdString());
                            entry->set_version(info.version.toStdString());
                        }
                    }
                }
            };

            image_host->for_each_entry_do(action);
        }
    }
    server->Write(response);
    status_promise->set_value(grpc::Status::OK);
}
catch (const std::exception& e)
{
    status_promise->set_value(grpc::Status(grpc::StatusCode::FAILED_PRECONDITION, e.what(), ""));
}

void mp::Daemon::info(const InfoRequest* request, grpc::ServerWriter<InfoReply>* server,
                      std::promise<grpc::Status>* status_promise) // clang-format off
try // clang-format on
{
    mpl::ClientLogger<InfoReply> logger{mpl::level_from(request->verbosity_level()), *config->logger, server};
    InfoReply response;

    fmt::memory_buffer errors;
    std::vector<decltype(vm_instances)::key_type> instances_for_info;

    if (request->instance_names().instance_name().empty())
    {
        for (auto& pair : vm_instances)
            instances_for_info.push_back(pair.first);
    }
    else
    {
        for (const auto& name : request->instance_names().instance_name())
            instances_for_info.push_back(name);
    }

    for (const auto& name : instances_for_info)
    {
        auto it = vm_instances.find(name);
        bool deleted{false};
        if (it == vm_instances.end())
        {
            it = deleted_instances.find(name);
            if (it == deleted_instances.end())
            {
                fmt::format_to(errors, "instance \"{}\" does not exist\n", name);
                continue;
            }
            deleted = true;
        }

        auto info = response.add_info();
        auto& vm = it->second;
        auto present_state = vm->current_state();
        info->set_name(name);
        if (deleted)
        {
            info->mutable_instance_status()->set_status(mp::InstanceStatus::DELETED);
        }
        else
        {
            info->mutable_instance_status()->set_status(grpc_instance_status_for(present_state));
        }

        auto vm_image = fetch_image_for(name, config->factory->fetch_type(), *config->vault);
        auto original_release = vm_image.original_release;

        if (!vm_image.id.empty() && original_release.empty())
        {
            try
            {
                auto vm_image_info = config->image_hosts.back()->info_for_full_hash(vm_image.id);
                original_release = vm_image_info.release_title.toStdString();
            }
            catch (const std::exception& e)
            {
                mpl::log(mpl::Level::warning, category, fmt::format("Cannot fetch image information: {}", e.what()));
            }
        }

        info->set_image_release(original_release);
        info->set_id(vm_image.id);

        auto vm_specs = vm_instance_specs[name];

        auto mount_info = info->mutable_mount_info();

        mount_info->set_longest_path_len(0);

        for (const auto& mount : vm_specs.mounts)
        {
            if (mount.second.source_path.size() > mount_info->longest_path_len())
            {
                mount_info->set_longest_path_len(mount.second.source_path.size());
            }

            auto entry = mount_info->add_mount_paths();
            entry->set_source_path(mount.second.source_path);
            entry->set_target_path(mount.first);

            for (const auto& uid_map : mount.second.uid_map)
            {
                (*entry->mutable_mount_maps()->mutable_uid_map())[uid_map.first] = uid_map.second;
            }
            for (const auto& gid_map : mount.second.gid_map)
            {
                (*entry->mutable_mount_maps()->mutable_gid_map())[gid_map.first] = gid_map.second;
            }
        }

        if (mp::utils::is_running(present_state))
        {
            mp::SSHSession session{vm->ssh_hostname(), vm->ssh_port(), vm_specs.ssh_username,
                                   *config->ssh_key_provider};

            info->set_load(run_in_vm(session, "cat /proc/loadavg | cut -d ' ' -f1-3"));
            info->set_memory_usage(run_in_vm(session, "free -b | sed '1d;3d' | awk '{printf $3}'"));
            info->set_memory_total(run_in_vm(session, "free -b | sed '1d;3d' | awk '{printf $2}'"));
            info->set_disk_usage(
                run_in_vm(session, "df --output=used `awk '$2 == \"/\" { print $1 }' /proc/mounts` -B1 | sed 1d"));
            info->set_disk_total(
                run_in_vm(session, "df --output=size `awk '$2 == \"/\" { print $1 }' /proc/mounts` -B1 | sed 1d"));

            std::string management_ip = vm->management_ipv4();
            auto all_ipv4 = get_all_ipv4(session);

            if (is_ipv4_valid(management_ip))
                info->add_ipv4(management_ip);

            for (const auto& extra_ipv4 : all_ipv4)
                if (extra_ipv4 != management_ip)
                    info->add_ipv4(extra_ipv4);

            auto current_release = run_in_vm(session, "lsb_release -ds");
            info->set_current_release(!current_release.empty() ? current_release : original_release);
        }
    }

    auto status = grpc_status_for(errors);
    if (status.ok())
        server->Write(response);

    status_promise->set_value(status);
}
catch (const std::exception& e)
{
    status_promise->set_value(grpc::Status(grpc::StatusCode::FAILED_PRECONDITION, e.what(), ""));
}

void mp::Daemon::list(const ListRequest* request, grpc::ServerWriter<ListReply>* server,
                      std::promise<grpc::Status>* status_promise) // clang-format off
try // clang-format on
{
    mpl::ClientLogger<ListReply> logger{mpl::level_from(request->verbosity_level()), *config->logger, server};
    ListReply response;
    config->update_prompt->populate_if_time_to_show(response.mutable_update_info());

    for (const auto& instance : vm_instances)
    {
        const auto& name = instance.first;
        const auto& vm = instance.second;
        auto present_state = vm->current_state();
        auto entry = response.add_instances();
        entry->set_name(name);
        entry->mutable_instance_status()->set_status(grpc_instance_status_for(present_state));

        // FIXME: Set the release to the cached current version when supported
        auto vm_image = fetch_image_for(name, config->factory->fetch_type(), *config->vault);
        auto current_release = vm_image.original_release;

        if (!vm_image.id.empty() && current_release.empty())
        {
            try
            {
                auto vm_image_info = config->image_hosts.back()->info_for_full_hash(vm_image.id);
                current_release = vm_image_info.release_title.toStdString();
            }
            catch (const std::exception& e)
            {
                mpl::log(mpl::Level::warning, category, fmt::format("Cannot fetch image information: {}", e.what()));
            }
        }

        entry->set_current_release(current_release);

        if (mp::utils::is_running(present_state))
        {
            auto vm_specs = vm_instance_specs[name];
            mp::SSHSession session{vm->ssh_hostname(), vm->ssh_port(), vm_specs.ssh_username,
                                   *config->ssh_key_provider};

            std::string management_ip = vm->management_ipv4();
            auto all_ipv4 = get_all_ipv4(session);

            if (is_ipv4_valid(management_ip))
                entry->add_ipv4(management_ip);

            for (const auto& extra_ipv4 : all_ipv4)
                if (extra_ipv4 != management_ip)
                    entry->add_ipv4(extra_ipv4);
        }
    }

    for (const auto& instance : deleted_instances)
    {
        const auto& name = instance.first;
        auto entry = response.add_instances();
        entry->set_name(name);
        entry->mutable_instance_status()->set_status(mp::InstanceStatus::DELETED);
    }

    server->Write(response);
    status_promise->set_value(grpc::Status::OK);
}
catch (const std::exception& e)
{
    status_promise->set_value(grpc::Status(grpc::StatusCode::FAILED_PRECONDITION, e.what(), ""));
}

void mp::Daemon::networks(const NetworksRequest* request, grpc::ServerWriter<NetworksReply>* server,
                          std::promise<grpc::Status>* status_promise) // clang-format off
try // clang-format on
{
    mpl::ClientLogger<NetworksReply> logger{mpl::level_from(request->verbosity_level()), *config->logger, server};
    NetworksReply response;
    config->update_prompt->populate_if_time_to_show(response.mutable_update_info());

    const auto& iface_list = config->factory->networks();

    for (const auto& iface : iface_list)
    {
        auto entry = response.add_interfaces();
        entry->set_name(iface.id);
        entry->set_type(iface.type);
        entry->set_description(iface.description);
    }

    server->Write(response);
    status_promise->set_value(grpc::Status::OK);
}
catch (const std::exception& e)
{
    status_promise->set_value(grpc::Status(grpc::StatusCode::FAILED_PRECONDITION, e.what(), ""));
}

void mp::Daemon::mount(const MountRequest* request, grpc::ServerWriter<MountReply>* server,
                       std::promise<grpc::Status>* status_promise) // clang-format off
try // clang-format on
{
    mpl::ClientLogger<MountReply> logger{mpl::level_from(request->verbosity_level()), *config->logger, server};

    QFileInfo source_dir(QString::fromStdString(request->source_path()));
    if (!source_dir.exists())
    {
        return status_promise->set_value(
            grpc::Status(grpc::StatusCode::INVALID_ARGUMENT,
                         fmt::format("source \"{}\" does not exist", request->source_path()), ""));
    }

    if (!source_dir.isDir())
    {
        return status_promise->set_value(
            grpc::Status(grpc::StatusCode::INVALID_ARGUMENT,
                         fmt::format("source \"{}\" is not a directory", request->source_path()), ""));
    }

    if (!source_dir.isReadable())
    {
        return status_promise->set_value(
            grpc::Status(grpc::StatusCode::INVALID_ARGUMENT,
                         fmt::format("source \"{}\" is not readable", request->source_path()), ""));
    }

    std::unordered_map<int, int> uid_map{request->mount_maps().uid_map().begin(),
                                         request->mount_maps().uid_map().end()};
    std::unordered_map<int, int> gid_map{request->mount_maps().gid_map().begin(),
                                         request->mount_maps().gid_map().end()};

    fmt::memory_buffer errors;
    for (const auto& path_entry : request->target_paths())
    {
        const auto name = path_entry.instance_name();
        auto it = vm_instances.find(name);
        if (it == vm_instances.end())
        {
            fmt::format_to(errors, "instance \"{}\" does not exist\n", name);
            continue;
        }

        auto target_path = path_entry.target_path();
        if (mp::utils::invalid_target_path(QString::fromStdString(target_path)))
        {
            fmt::format_to(errors, "Unable to mount to \"{}\"\n", target_path);
            continue;
        }

        if (instance_mounts.has_instance_already_mounted(name, target_path))
        {
            fmt::format_to(errors, "\"{}:{}\" is already mounted\n", name, target_path);
            continue;
        }

        auto& vm = it->second;
        auto& vm_specs = vm_instance_specs[name];

        if (vm->current_state() == mp::VirtualMachine::State::running)
        {
            try
            {
                instance_mounts.start_mount(vm.get(), request->source_path(), target_path, gid_map, uid_map);
            }
            catch (const mp::SSHFSMissingError&)
            {
                try
                {
                    // Force the deleteLater() event to process now to avoid unloading the apparmor profile
                    // later.  See https://github.com/canonical/multipass/issues/1131
                    QCoreApplication::sendPostedEvents(0, QEvent::DeferredDelete);

                    MountReply mount_reply;
                    mount_reply.set_mount_message("Enabling support for mounting");
                    server->Write(mount_reply);

                    mp::SSHSession session{vm->ssh_hostname(), vm->ssh_port(), vm_specs.ssh_username,
                                           *config->ssh_key_provider};
                    mp::utils::install_sshfs_for(name, session);
                    instance_mounts.start_mount(vm.get(), request->source_path(), target_path, gid_map, uid_map);
                }
                catch (const mp::SSHFSMissingError&)
                {
                    return status_promise->set_value(grpc_status_for_mount_error(name));
                }
            }
            catch (const std::exception& e)
            {
                fmt::format_to(errors, "error mounting \"{}\": {}", target_path, e.what());
                continue;
            }
        }

        if (vm_specs.mounts.find(target_path) != vm_specs.mounts.end())
        {
            fmt::format_to(errors, "There is already a mount defined for \"{}:{}\"\n", name, target_path);
            continue;
        }

        VMMount mount{request->source_path(), gid_map, uid_map};
        vm_specs.mounts[target_path] = mount;
    }

    persist_instances();

    status_promise->set_value(grpc_status_for(errors));
}
catch (const std::exception& e)
{
    status_promise->set_value(grpc::Status(grpc::StatusCode::FAILED_PRECONDITION, e.what(), ""));
}

void mp::Daemon::recover(const RecoverRequest* request, grpc::ServerWriter<RecoverReply>* server,
                         std::promise<grpc::Status>* status_promise) // clang-format off
try // clang-format on
{
    mpl::ClientLogger<RecoverReply> logger{mpl::level_from(request->verbosity_level()), *config->logger, server};

    const auto [instances, status] =
        find_requested_instances(request->instance_names().instance_name(), deleted_instances,
                                 std::bind(&Daemon::check_instance_exists, this, std::placeholders::_1));

    if (status.ok())
    {
        for (const auto& name : instances)
        {
            auto it = deleted_instances.find(name);
            if (it != std::end(deleted_instances))
            {
                assert(vm_instance_specs[name].deleted);
                vm_instance_specs[name].deleted = false;
                vm_instances[name] = std::move(it->second);
                deleted_instances.erase(it);
            }
            else
            {
                mpl::log(mpl::Level::debug, category,
                         fmt::format("instance \"{}\" does not need to be recovered", name));
            }
        }

        persist_instances();
    }

    status_promise->set_value(status);
}
catch (const std::exception& e)
{
    status_promise->set_value(grpc::Status(grpc::StatusCode::FAILED_PRECONDITION, e.what(), ""));
}

void mp::Daemon::ssh_info(const SSHInfoRequest* request, grpc::ServerWriter<SSHInfoReply>* server,
                          std::promise<grpc::Status>* status_promise) // clang-format off
try // clang-format on
{
    mpl::ClientLogger<SSHInfoReply> logger{mpl::level_from(request->verbosity_level()), *config->logger, server};
    SSHInfoReply response;

    for (const auto& name : request->instance_name())
    {
        auto it = vm_instances.find(name);
        if (it == vm_instances.end())
        {
            if (deleted_instances.find(name) == deleted_instances.end())
                return status_promise->set_value(
                    grpc::Status{grpc::StatusCode::NOT_FOUND, fmt::format("instance \"{}\" does not exist", name)});
            else
                return status_promise->set_value(
                    grpc::Status{grpc::StatusCode::INVALID_ARGUMENT, fmt::format("instance \"{}\" is deleted", name)});
        }

        auto& vm = it->second;
        if (vm->current_state() == VirtualMachine::State::unknown)
            throw std::runtime_error("Cannot retrieve credentials in unknown state");

        if (!mp::utils::is_running(vm->current_state()))
        {
            return status_promise->set_value(
                grpc::Status(grpc::StatusCode::ABORTED, fmt::format("instance \"{}\" is not running", name)));
        }

        if (vm->state == VirtualMachine::State::delayed_shutdown)
        {
            if (delayed_shutdown_instances[name]->get_time_remaining() <= std::chrono::minutes(1))
            {
                return status_promise->set_value(
                    grpc::Status(grpc::StatusCode::FAILED_PRECONDITION,
                                 fmt::format("\"{}\" is scheduled to shut down in less than a minute, use "
                                             "'multipass stop --cancel {}' to cancel the shutdown.",
                                             name, name),
                                 ""));
            }
        }

        mp::SSHInfo ssh_info;
        ssh_info.set_host(vm->ssh_hostname());
        ssh_info.set_port(vm->ssh_port());
        ssh_info.set_priv_key_base64(config->ssh_key_provider->private_key_as_base64());
        ssh_info.set_username(vm->ssh_username());
        (*response.mutable_ssh_info())[name] = ssh_info;
    }

    server->Write(response);
    status_promise->set_value(grpc::Status::OK);
}
catch (const std::exception& e)
{
    status_promise->set_value(grpc::Status(grpc::StatusCode::FAILED_PRECONDITION, e.what(), ""));
}

void mp::Daemon::start(const StartRequest* request, grpc::ServerWriter<StartReply>* server,
                       std::promise<grpc::Status>* status_promise) // clang-format off
try // clang-format on
{
    mpl::ClientLogger<StartReply> logger{mpl::level_from(request->verbosity_level()), *config->logger, server};

    if (!instances_running(vm_instances))
        config->factory->hypervisor_health_check();

    mp::StartError start_error;
    auto* errors = start_error.mutable_instance_errors();

    std::vector<decltype(vm_instances)::key_type> vms;
    for (const auto& name : request->instance_names().instance_name())
    {
        auto it = vm_instances.find(name);
        if (it == vm_instances.end())
            errors->insert({name, deleted_instances.find(name) == deleted_instances.end()
                                      ? mp::StartError::DOES_NOT_EXIST
                                      : mp::StartError::INSTANCE_DELETED});
        else if (it->second->current_state() == VirtualMachine::State::delayed_shutdown)
            delayed_shutdown_instances.erase(name);
        else if (it->second->current_state() != VirtualMachine::State::running)
            vms.push_back(name);
    }

    if (start_error.instance_errors_size())
        return status_promise->set_value(
            grpc::Status(grpc::StatusCode::ABORTED, "instance(s) missing", start_error.SerializeAsString()));

    if (request->instance_names().instance_name().empty())
    {
        for (auto& pair : vm_instances)
        {
            if (pair.second->current_state() == VirtualMachine::State::running)
                continue;
            vms.push_back(pair.first);
        }
    }

    for (const auto& name : vms)
    {
        auto it = vm_instances.find(name);
        auto state = it->second->current_state();
        if (state != VirtualMachine::State::starting && state != VirtualMachine::State::restarting)
            it->second->start();
    }

    auto future_watcher = create_future_watcher();
    future_watcher->setFuture(
        QtConcurrent::run(this, &Daemon::async_wait_for_ready_all<StartReply>, server, vms, status_promise));
}
catch (const std::exception& e)
{
    status_promise->set_value(grpc::Status(grpc::StatusCode::FAILED_PRECONDITION, e.what(), ""));
}

void mp::Daemon::stop(const StopRequest* request, grpc::ServerWriter<StopReply>* server,
                      std::promise<grpc::Status>* status_promise) // clang-format off
try // clang-format on
{
    mpl::ClientLogger<StopReply> logger{mpl::level_from(request->verbosity_level()), *config->logger, server};

    auto [instances, status] =
        find_requested_instances(request->instance_names().instance_name(), vm_instances,
                                 std::bind(&Daemon::check_instance_operational, this, std::placeholders::_1));

    if (status.ok())
    {
        std::function<grpc::Status(VirtualMachine&)> operation;
        if (request->cancel_shutdown())
            operation = std::bind(&Daemon::cancel_vm_shutdown, this, std::placeholders::_1);
        else
            operation = std::bind(&Daemon::shutdown_vm, this, std::placeholders::_1,
                                  std::chrono::minutes(request->time_minutes()));

        status = cmd_vms(instances, operation);
    }

    status_promise->set_value(status);
}
catch (const std::exception& e)
{
    status_promise->set_value(grpc::Status(grpc::StatusCode::FAILED_PRECONDITION, e.what(), ""));
}

void mp::Daemon::suspend(const SuspendRequest* request, grpc::ServerWriter<SuspendReply>* server,
                         std::promise<grpc::Status>* status_promise) // clang-format off
try // clang-format on
{
    mpl::ClientLogger<SuspendReply> logger{mpl::level_from(request->verbosity_level()), *config->logger, server};

    fmt::memory_buffer errors;
    std::vector<decltype(vm_instances)::key_type> instances_to_suspend;
    for (const auto& name : request->instance_names().instance_name())
    {
        auto it = vm_instances.find(name);
        if (it == vm_instances.end())
        {
            it = deleted_instances.find(name);
            if (it == deleted_instances.end())
                fmt::format_to(errors, "instance \"{}\" does not exist\n", name);
            else
                fmt::format_to(errors, "instance \"{}\" is deleted\n", name);
            continue;
        }
        instances_to_suspend.push_back(name);
    }

    auto status = grpc_status_for(errors);
    if (status.ok())
    {
        if (instances_to_suspend.empty())
        {
            for (auto& pair : vm_instances)
                instances_to_suspend.push_back(pair.first);
        }

        status = cmd_vms(instances_to_suspend, [this](auto& vm) {
            vm.suspend();
            instance_mounts.stop_all_mounts_for_instance(vm.vm_name);
            return grpc::Status::OK;
        });
    }

    status_promise->set_value(status);
}
catch (const std::exception& e)
{
    status_promise->set_value(grpc::Status(grpc::StatusCode::FAILED_PRECONDITION, e.what(), ""));
}

void mp::Daemon::restart(const RestartRequest* request, grpc::ServerWriter<RestartReply>* server,
                         std::promise<grpc::Status>* status_promise) // clang-format off
try // clang-format on
{
    mpl::ClientLogger<RestartReply> logger{mpl::level_from(request->verbosity_level()), *config->logger, server};

    auto [instances, status] =
        find_requested_instances(request->instance_names().instance_name(), vm_instances,
                                 std::bind(&Daemon::check_instance_operational, this, std::placeholders::_1));

    if (!status.ok())
    {
        return status_promise->set_value(status);
    }

    status = cmd_vms(instances,
                     std::bind(&Daemon::reboot_vm, this, std::placeholders::_1)); // 1st pass to reboot all targets

    if (!status.ok())
    {
        return status_promise->set_value(status);
    }

    auto future_watcher = create_future_watcher();
    future_watcher->setFuture(
        QtConcurrent::run(this, &Daemon::async_wait_for_ready_all<RestartReply>, server, instances, status_promise));
}
catch (const std::exception& e)
{
    status_promise->set_value(grpc::Status(grpc::StatusCode::FAILED_PRECONDITION, e.what(), ""));
}

void mp::Daemon::delet(const DeleteRequest* request, grpc::ServerWriter<DeleteReply>* server,
                       std::promise<grpc::Status>* status_promise) // clang-format off
try // clang-format on
{
    mpl::ClientLogger<DeleteReply> logger{mpl::level_from(request->verbosity_level()), *config->logger, server};

    const auto [operational_instances_to_delete, trashed_instances_to_delete, status] =
        find_instances_to_delete(request->instance_names().instance_name(), vm_instances, deleted_instances);

    if (status.ok())
    {
        const bool purge = request->purge();

        for (const auto& name : operational_instances_to_delete)
        {
            assert(!vm_instance_specs[name].deleted);

            auto& instance = vm_instances[name];

            if (instance->current_state() == VirtualMachine::State::delayed_shutdown)
                delayed_shutdown_instances.erase(name);

            instance_mounts.stop_all_mounts_for_instance(name);
            instance->shutdown();

            if (purge)
                release_resources(name);
            else
            {
                deleted_instances[name] = std::move(instance);
                vm_instance_specs[name].deleted = true;
            }

            vm_instances.erase(name);
        }

        if (purge)
        {
            for (const auto& name : trashed_instances_to_delete)
            {
                assert(vm_instance_specs[name].deleted);
                release_resources(name);
                deleted_instances.erase(name);
            }
        }

        persist_instances();
    }

    status_promise->set_value(status);
}
catch (const std::exception& e)
{
    status_promise->set_value(grpc::Status(grpc::StatusCode::FAILED_PRECONDITION, e.what(), ""));
}

void mp::Daemon::umount(const UmountRequest* request, grpc::ServerWriter<UmountReply>* server,
                        std::promise<grpc::Status>* status_promise) // clang-format off
try // clang-format on
{
    mpl::ClientLogger<UmountReply> logger{mpl::level_from(request->verbosity_level()), *config->logger, server};

    fmt::memory_buffer errors;
    for (const auto& path_entry : request->target_paths())
    {
        const auto name = path_entry.instance_name();
        auto it = vm_instances.find(name);
        if (it == vm_instances.end())
        {
            fmt::format_to(errors, "instance \"{}\" does not exist\n", name);
            continue;
        }

        auto target_path = path_entry.target_path();
        auto& mounts = vm_instance_specs[name].mounts;
        auto& vm = it->second;

        // Empty target path indicates removing all mounts for the VM instance
        if (target_path.empty())
        {
            instance_mounts.stop_all_mounts_for_instance(name);
            mounts.clear();
        }
        else
        {
            if (vm->current_state() == mp::VirtualMachine::State::running)
            {
                if (!instance_mounts.stop_mount(name, target_path))
                {
                    fmt::format_to(errors, "\"{}\" is not mounted\n", target_path);
                }
            }

            auto erased = mounts.erase(target_path);
            if (!erased)
            {
                fmt::format_to(errors, "\"{}\" not found in database\n", target_path);
            }
        }
    }

    persist_instances();

    status_promise->set_value(grpc_status_for(errors));
}
catch (const std::exception& e)
{
    status_promise->set_value(grpc::Status(grpc::StatusCode::FAILED_PRECONDITION, e.what(), ""));
}

void mp::Daemon::version(const VersionRequest* request, grpc::ServerWriter<VersionReply>* server,
                         std::promise<grpc::Status>* status_promise)
{
    mpl::ClientLogger<VersionReply> logger{mpl::level_from(request->verbosity_level()), *config->logger, server};

    VersionReply reply;
    reply.set_version(multipass::version_string);
    config->update_prompt->populate(reply.mutable_update_info());
    server->Write(reply);
    status_promise->set_value(grpc::Status::OK);
}

void mp::Daemon::on_shutdown()
{
}

void mp::Daemon::on_resume()
{
}

void mp::Daemon::on_stop()
{
}

void mp::Daemon::on_suspend()
{
}

void mp::Daemon::on_restart(const std::string& name)
{
    auto future_watcher = create_future_watcher();
    future_watcher->setFuture(QtConcurrent::run(this, &Daemon::async_wait_for_ready_all<StartReply>, nullptr,
                                                std::vector<std::string>{name}, nullptr));
}

void mp::Daemon::persist_state_for(const std::string& name, const VirtualMachine::State& state)
{
    vm_instance_specs[name].state = state;
    persist_instances();
}

void mp::Daemon::update_metadata_for(const std::string& name, const QJsonObject& metadata)
{
    vm_instance_specs[name].metadata = metadata;

    persist_instances();
}

QJsonObject mp::Daemon::retrieve_metadata_for(const std::string& name)
{
    return vm_instance_specs[name].metadata;
}

QJsonArray to_json_array(const std::vector<mp::NetworkInterface>& extra_interfaces)
{
    QJsonArray json;

    for (const auto& interface : extra_interfaces)
    {
        QJsonObject entry;
        entry.insert("id", QString::fromStdString(interface.id));
        entry.insert("mac_address", QString::fromStdString(interface.mac_address));
        entry.insert("auto_mode", interface.auto_mode);
        json.append(entry);
    }

    return json;
}

void mp::Daemon::persist_instances()
{
    auto vm_spec_to_json = [](const mp::VMSpecs& specs) -> QJsonObject {
        QJsonObject json;
        json.insert("num_cores", specs.num_cores);
        json.insert("mem_size", QString::number(specs.mem_size.in_bytes()));
        json.insert("disk_space", QString::number(specs.disk_space.in_bytes()));
        json.insert("ssh_username", QString::fromStdString(specs.ssh_username));
        json.insert("state", static_cast<int>(specs.state));
        json.insert("deleted", specs.deleted);
        json.insert("metadata", specs.metadata);

        // Write the networking information. Write first a field "mac_addr" containing the MAC address of the
        // default network interface. Then, write all the information about the rest of the interfaces.
        json.insert("mac_addr", QString::fromStdString(specs.default_mac_address));
        json.insert("extra_interfaces", to_json_array(specs.extra_interfaces));

        QJsonArray mounts;
        for (const auto& mount : specs.mounts)
        {
            QJsonObject entry;
            entry.insert("source_path", QString::fromStdString(mount.second.source_path));
            entry.insert("target_path", QString::fromStdString(mount.first));

            QJsonArray uid_map;
            for (const auto& map : mount.second.uid_map)
            {
                QJsonObject map_entry;
                map_entry.insert("host_uid", map.first);
                map_entry.insert("instance_uid", map.second);

                uid_map.append(map_entry);
            }

            entry.insert("uid_mappings", uid_map);

            QJsonArray gid_map;
            for (const auto& map : mount.second.gid_map)
            {
                QJsonObject map_entry;
                map_entry.insert("host_gid", map.first);
                map_entry.insert("instance_gid", map.second);

                gid_map.append(map_entry);
            }

            entry.insert("gid_mappings", gid_map);
            mounts.append(entry);
        }

        json.insert("mounts", mounts);
        return json;
    };
    QJsonObject instance_records_json;
    for (const auto& record : vm_instance_specs)
    {
        auto key = QString::fromStdString(record.first);
        instance_records_json.insert(key, vm_spec_to_json(record.second));
    }
    QDir data_dir{
        mp::utils::backend_directory_path(config->data_directory, config->factory->get_backend_directory_name())};
    mp::write_json(instance_records_json, data_dir.filePath(instance_db_name));
}

void mp::Daemon::release_resources(const std::string& instance)
{
    config->factory->remove_resources_for(instance);
    config->vault->remove(instance);

    auto spec_it = vm_instance_specs.find(instance);
    if (spec_it != cend(vm_instance_specs))
    {
        for (const auto& mac : mac_set_from(spec_it->second))
            allocated_mac_addrs.erase(mac);

        vm_instance_specs.erase(spec_it);
    }
}

std::string mp::Daemon::check_instance_operational(const std::string& instance_name) const
{
    if (vm_instances.find(instance_name) == std::cend(vm_instances))
    {
        if (deleted_instances.find(instance_name) == std::cend(deleted_instances))
            return fmt::format("instance \"{}\" does not exist\n", instance_name);
        else
            return fmt::format("instance \"{}\" is deleted\n", instance_name);
    }

    return {};
}

std::string mp::Daemon::check_instance_exists(const std::string& instance_name) const
{
    if (vm_instances.find(instance_name) == std::cend(vm_instances) &&
        deleted_instances.find(instance_name) == std::cend(deleted_instances))
        return fmt::format("instance \"{}\" does not exist\n", instance_name);

    return {};
}

void mp::Daemon::create_vm(const CreateRequest* request, grpc::ServerWriter<CreateReply>* server,
                           std::promise<grpc::Status>* status_promise, bool start)
{
    auto checked_args = validate_create_arguments(request, *config->factory);

    if (!checked_args.option_errors.error_codes().empty())
    {
        return status_promise->set_value(grpc::Status(grpc::StatusCode::INVALID_ARGUMENT, "Invalid arguments supplied",
                                                      checked_args.option_errors.SerializeAsString()));
    }

    auto name = name_from(checked_args.instance_name, *config->name_generator, vm_instances);

    if (vm_instances.find(name) != vm_instances.end() || deleted_instances.find(name) != deleted_instances.end())
    {
        CreateError create_error;
        create_error.add_error_codes(CreateError::INSTANCE_EXISTS);

        return status_promise->set_value(grpc::Status(grpc::StatusCode::INVALID_ARGUMENT,
                                                      fmt::format("instance \"{}\" already exists", name),
                                                      create_error.SerializeAsString()));
    }

    if (preparing_instances.find(name) != preparing_instances.end())
    {
        CreateError create_error;
        create_error.add_error_codes(CreateError::INSTANCE_EXISTS);

        return status_promise->set_value(grpc::Status(grpc::StatusCode::INVALID_ARGUMENT,
                                                      fmt::format("instance \"{}\" is being prepared", name),
                                                      create_error.SerializeAsString()));
    }

    if (!instances_running(vm_instances))
        config->factory->hypervisor_health_check();

    preparing_instances.insert(name);

    auto prepare_future_watcher = new QFutureWatcher<VirtualMachineDescription>();

    QObject::connect(
        prepare_future_watcher, &QFutureWatcher<VirtualMachineDescription>::finished,
        [this, server, status_promise, name, start, prepare_future_watcher] {
            try
            {
                auto vm_desc = prepare_future_watcher->future().result();

                vm_instance_specs[name] = {vm_desc.num_cores,
                                           vm_desc.mem_size,
                                           vm_desc.disk_space,
                                           vm_desc.default_mac_address,
                                           vm_desc.extra_interfaces,
                                           config->ssh_username,
                                           VirtualMachine::State::off,
                                           {},
                                           false,
                                           QJsonObject()};
                vm_instances[name] = config->factory->create_virtual_machine(vm_desc, *this);
                preparing_instances.erase(name);

                persist_instances();

                if (start)
                {
                    LaunchReply reply;
                    reply.set_create_message("Starting " + name);
                    server->Write(reply);

                    auto& vm = vm_instances[name];
                    vm->start();

                    auto future_watcher = create_future_watcher([this, server, name] {
                        LaunchReply reply;
                        reply.set_vm_instance_name(name);
                        config->update_prompt->populate_if_time_to_show(reply.mutable_update_info());
                        server->Write(reply);
                    });
                    future_watcher->setFuture(QtConcurrent::run(this, &Daemon::async_wait_for_ready_all<LaunchReply>,
                                                                server, std::vector<std::string>{name},
                                                                status_promise));
                }
                else
                {
                    status_promise->set_value(grpc::Status::OK);
                }
            }
            catch (const std::exception& e)
            {
                preparing_instances.erase(name);
                release_resources(name);
                vm_instances.erase(name);
                persist_instances();
                status_promise->set_value(grpc::Status(grpc::StatusCode::FAILED_PRECONDITION, e.what(), ""));
            }

            delete prepare_future_watcher;
        });

    auto make_vm_description = [this, server, request, name, checked_args]() mutable -> VirtualMachineDescription {
        try
        {
            auto query = query_from(request, name);

            auto progress_monitor = [server](int progress_type, int percentage) {
                CreateReply create_reply;
                create_reply.mutable_launch_progress()->set_percent_complete(std::to_string(percentage));
                create_reply.mutable_launch_progress()->set_type((CreateProgress::ProgressTypes)progress_type);
                return server->Write(create_reply);
            };

            auto prepare_action = [this, server, &name](const VMImage& source_image) -> VMImage {
                CreateReply reply;
                reply.set_create_message("Preparing image for " + name);
                server->Write(reply);

                return config->factory->prepare_source_image(source_image);
            };

            auto fetch_type = config->factory->fetch_type();

            CreateReply reply;
            reply.set_create_message("Creating " + name);
            server->Write(reply);
            auto vm_image = config->vault->fetch_image(fetch_type, query, prepare_action, progress_monitor);

            const auto image_size = config->vault->minimum_image_size_for(vm_image.id);
            const auto disk_space =
                compute_final_image_size(image_size, checked_args.disk_space, config->data_directory);

            reply.set_create_message("Configuring " + name);
            server->Write(reply);

            // This set stores the MAC's which need to be in the allocated_mac_addrs if everything goes well.
            auto new_macs = allocated_mac_addrs;

            // check for repetition of requested macs
            for (auto& iface : checked_args.extra_interfaces)
                if (!iface.mac_address.empty() && !new_macs.insert(iface.mac_address).second)
                    throw std::runtime_error(fmt::format("Repeated MAC address {}", iface.mac_address));

            // generate missing macs in a second pass, to avoid repeating macs that the user requested
            for (auto& iface : checked_args.extra_interfaces)
                if (iface.mac_address.empty())
                    iface.mac_address = generate_unused_mac_address(new_macs);

            auto default_mac_addr = generate_unused_mac_address(new_macs);
            auto vendor_data_cloud_init_config =
                make_cloud_init_vendor_config(*config->ssh_key_provider, request->time_zone(), config->ssh_username,
                                              config->factory->get_backend_version_string().toStdString());
            auto meta_data_cloud_init_config = make_cloud_init_meta_config(name);
            auto user_data_cloud_init_config = YAML::Load(request->cloud_init_user_data());
            prepare_user_data(user_data_cloud_init_config, vendor_data_cloud_init_config);

            auto network_data_cloud_init_config =
                make_cloud_init_network_config(default_mac_addr, checked_args.extra_interfaces);

            auto vm_desc = to_machine_desc(request, name, checked_args.mem_size, disk_space, default_mac_addr,
                                           checked_args.extra_interfaces, config->ssh_username, vm_image,
                                           meta_data_cloud_init_config, user_data_cloud_init_config,
                                           vendor_data_cloud_init_config, network_data_cloud_init_config);

            config->factory->prepare_instance_image(vm_image, vm_desc);

            // Everything went well, add the MAC addresses used in this instance.
            allocated_mac_addrs = std::move(new_macs);
            return vm_desc;
        }
        catch (const std::exception& e)
        {
            throw CreateImageException(e.what());
        }
    };

    prepare_future_watcher->setFuture(QtConcurrent::run(make_vm_description));
}

grpc::Status mp::Daemon::reboot_vm(VirtualMachine& vm)
{
    if (vm.state == VirtualMachine::State::delayed_shutdown)
        delayed_shutdown_instances.erase(vm.vm_name);

    if (!mp::utils::is_running(vm.current_state()))
        return grpc::Status{grpc::StatusCode::INVALID_ARGUMENT,
                            fmt::format("instance \"{}\" is not running", vm.vm_name), ""};

    mpl::log(mpl::Level::debug, category, fmt::format("Rebooting {}", vm.vm_name));
    return ssh_reboot(vm.ssh_hostname(), vm.ssh_port(), vm.ssh_username(), *config->ssh_key_provider);
}

grpc::Status mp::Daemon::shutdown_vm(VirtualMachine& vm, const std::chrono::milliseconds delay)
{
    const auto& name = vm.vm_name;
    const auto& state = vm.current_state();

    using St = VirtualMachine::State;
    const auto skip_states = {St::off, St::stopped, St::suspended};

    if (std::none_of(cbegin(skip_states), cend(skip_states), [&state](const auto& st) { return state == st; }))
    {
        delayed_shutdown_instances.erase(name);

        mp::optional<mp::SSHSession> session;
        try
        {
            session = mp::SSHSession{vm.ssh_hostname(), vm.ssh_port(), vm.ssh_username(), *config->ssh_key_provider};
        }
        catch (const std::exception& e)
        {
            mpl::log(mpl::Level::info, category,
                     fmt::format("Cannot open ssh session on \"{}\" shutdown: {}", name, e.what()));
        }

        auto& shutdown_timer = delayed_shutdown_instances[name] = std::make_unique<DelayedShutdownTimer>(
            &vm, std::move(session),
            std::bind(&SSHFSMounts::stop_all_mounts_for_instance, &instance_mounts, std::placeholders::_1));

        QObject::connect(shutdown_timer.get(), &DelayedShutdownTimer::finished,
                         [this, name]() { delayed_shutdown_instances.erase(name); });

        shutdown_timer->start(delay);
    }
    else
        mpl::log(mpl::Level::debug, category, fmt::format("instance \"{}\" does not need stopping", name));

    return grpc::Status::OK;
}

grpc::Status mp::Daemon::cancel_vm_shutdown(const VirtualMachine& vm)
{
    auto it = delayed_shutdown_instances.find(vm.vm_name);
    if (it != delayed_shutdown_instances.end())
        delayed_shutdown_instances.erase(it);
    else
        mpl::log(mpl::Level::debug, category,
                 fmt::format("no delayed shutdown to cancel on instance \"{}\"", vm.vm_name));

    return grpc::Status::OK;
}

grpc::Status mp::Daemon::cmd_vms(const std::vector<std::string>& tgts, std::function<grpc::Status(VirtualMachine&)> cmd)
{ /* TODO: use this in commands, rather than repeating the same logic.
  std::function involves some overhead, but it should be negligible here and
  it gives clear error messages on type mismatch (!= templated callable). */
    for (const auto& tgt : tgts)
    {
        const auto st = cmd(*vm_instances.at(tgt));
        if (!st.ok())
            return st; // Fail early
    }

    return grpc::Status::OK;
}

QFutureWatcher<mp::Daemon::AsyncOperationStatus>*
mp::Daemon::create_future_watcher(std::function<void()> const& finished_op)
{
    async_future_watchers.emplace_back(std::make_unique<QFutureWatcher<AsyncOperationStatus>>());

    auto future_watcher = async_future_watchers.back().get();
    QObject::connect(future_watcher, &QFutureWatcher<AsyncOperationStatus>::finished,
                     [this, future_watcher, finished_op] {
                         finished_op();
                         finish_async_operation(future_watcher->future());
                     });

    return future_watcher;
}

template <typename Reply>
error_string mp::Daemon::async_wait_for_ssh_and_start_mounts_for(const std::string& name,
                                                                 grpc::ServerWriter<Reply>* server)
{
    fmt::memory_buffer errors;
    try
    {
        auto it = vm_instances.find(name);
        auto vm = it->second;
        vm->wait_until_ssh_up(up_timeout);

        if (std::is_same<Reply, LaunchReply>::value)
        {
            if (server)
            {
                Reply reply;
                reply.set_reply_message("Waiting for initialization to complete");
                server->Write(reply);
            }

            mp::utils::wait_for_cloud_init(vm.get(), cloud_init_timeout, *config->ssh_key_provider);
        }

        std::vector<std::string> invalid_mounts;
        auto& mounts = vm_instance_specs[name].mounts;
        auto& vm_specs = vm_instance_specs[name];
        for (const auto& mount_entry : mounts)
        {
            auto& target_path = mount_entry.first;
            auto& source_path = mount_entry.second.source_path;
            auto& uid_map = mount_entry.second.uid_map;
            auto& gid_map = mount_entry.second.gid_map;

            try
            {
                instance_mounts.start_mount(vm.get(), source_path, target_path, gid_map, uid_map);
            }
            catch (const mp::SSHFSMissingError&)
            {
                try
                {
                    if (server)
                    {
                        Reply reply;
                        reply.set_reply_message("Enabling support for mounting");
                        server->Write(reply);
                    }

                    mp::SSHSession session{vm->ssh_hostname(), vm->ssh_port(), vm_specs.ssh_username,
                                           *config->ssh_key_provider};
                    mp::utils::install_sshfs_for(name, session);
                    instance_mounts.start_mount(vm.get(), source_path, target_path, gid_map, uid_map);
                }
                catch (const mp::SSHFSMissingError&)
                {
                    fmt::format_to(errors, sshfs_error_template + "\n", name);
                    break;
                }
            }
            catch (const std::exception& e)
            {
                fmt::format_to(errors, "Removing \"{}\": {}\n", target_path, e.what());
                invalid_mounts.push_back(target_path);
            }
            persist_instances();
        }
    }
    catch (const std::exception& e)
    {
        fmt::format_to(errors, e.what());
    }

    return fmt::to_string(errors);
}

template <typename Reply>
mp::Daemon::AsyncOperationStatus mp::Daemon::async_wait_for_ready_all(grpc::ServerWriter<Reply>* server,
                                                                      const std::vector<std::string>& vms,
                                                                      std::promise<grpc::Status>* status_promise)
{
    QFutureSynchronizer<std::string> start_synchronizer;
    {
        std::lock_guard<decltype(start_mutex)> lock{start_mutex};
        for (const auto& name : vms)
        {
            if (async_running_futures.find(name) != async_running_futures.end())
            {
                start_synchronizer.addFuture(async_running_futures[name]);
            }
            else
            {
                auto future =
                    QtConcurrent::run(this, &Daemon::async_wait_for_ssh_and_start_mounts_for<Reply>, name, server);
                async_running_futures[name] = future;
                start_synchronizer.addFuture(future);
            }
        }
    }

    start_synchronizer.waitForFinished();

    {
        std::lock_guard<decltype(start_mutex)> lock{start_mutex};
        for (const auto& name : vms)
        {
            async_running_futures.erase(name);
        }
    }

    fmt::memory_buffer errors;
    for (const auto& future : start_synchronizer.futures())
    {
        auto error = future.result();
        if (!error.empty())
        {
            fmt::format_to(errors, "{}\n", error);
        }
    }

    if (server && std::is_same<Reply, StartReply>::value)
    {
        if (config->update_prompt->is_time_to_show())
        {
            Reply reply;
            config->update_prompt->populate(reply.mutable_update_info());
            server->Write(reply);
        }
    }

    return {grpc_status_for(errors), status_promise};
}

void mp::Daemon::finish_async_operation(QFuture<AsyncOperationStatus> async_future)
{
    auto it = std::find_if(async_future_watchers.begin(), async_future_watchers.end(),
                           [&async_future](const std::unique_ptr<QFutureWatcher<AsyncOperationStatus>>& watcher) {
                               return watcher->future() == async_future;
                           });

    if (it != async_future_watchers.end())
    {
        async_future_watchers.erase(it);
    }

    auto async_op_result = async_future.result();

    if (!async_op_result.status.ok())
        persist_instances();

    if (async_op_result.status_promise)
        async_op_result.status_promise->set_value(async_op_result.status);
}<|MERGE_RESOLUTION|>--- conflicted
+++ resolved
@@ -92,11 +92,7 @@
     "release:12.10", "release:quantal", "release:13.04", "release:raring",  "release:13.10", "release:saucy",
     "release:14.04", "release:trusty",  "release:14.10", "release:utopic",  "release:15.04", "release:vivid",
     "release:15.10", "release:wily",    "release:16.04", "release:xenial",  "release:16.10", "release:yakkety",
-<<<<<<< HEAD
-    "release:17.04", "release:zesty",   "snapcraft:core"};
-=======
     "release:17.04", "release:zesty",   "release:core",  "release:core16",  "snapcraft:core"};
->>>>>>> 70ae5e2e
 
 mp::Query query_from(const mp::LaunchRequest* request, const std::string& name)
 {
@@ -396,21 +392,12 @@
                                                             mp::LaunchError& option_errors)
 {
     std::vector<mp::NetworkInterface> interfaces;
-<<<<<<< HEAD
 
     mp::optional<std::vector<mp::NetworkInterfaceInfo>> factory_networks = mp::nullopt;
 
     std::string full_name =
         (request->remote_name().empty() ? "release" : request->remote_name()) + ':' + request->image();
 
-=======
-
-    mp::optional<std::vector<mp::NetworkInterfaceInfo>> factory_networks = mp::nullopt;
-
-    std::string full_name =
-        (request->remote_name().empty() ? "release" : request->remote_name()) + ':' + request->image();
-
->>>>>>> 70ae5e2e
     bool dont_allow_auto = no_bridging_images.find(full_name) != no_bridging_images.end();
 
     for (const auto& net : request->network_options())
