/*
 * Copyright (C) 2017-2018 Canonical, Ltd.
 *
 * This program is free software; you can redistribute it and/or modify
 * it under the terms of the GNU General Public License as published by
 * the Free Software Foundation; version 3.
 *
 * This program is distributed in the hope that it will be useful,
 * but WITHOUT ANY WARRANTY; without even the implied warranty of
 * MERCHANTABILITY or FITNESS FOR A PARTICULAR PURPOSE.  See the
 * GNU General Public License for more details.
 *
 * You should have received a copy of the GNU General Public License
 * along with this program.  If not, see <http://www.gnu.org/licenses/>.
 *
 * Authored by: Alberto Aguirre <alberto.aguirre@canonical.com>
 *
 */

#include "daemon.h"
#include "daemon_config.h"

#include "cli.h"

#include <multipass/auto_join_thread.h>
#include <multipass/logging/log.h>
#include <multipass/name_generator.h>
#include <multipass/platform.h>
#include <multipass/platform_unix.h>
#include <multipass/utils.h>
#include <multipass/version.h>
#include <multipass/virtual_machine_factory.h>
#include <multipass/vm_image_host.h>
#include <multipass/vm_image_vault.h>

#include <fmt/format.h>

#include <QCoreApplication>

#include <csignal>
#include <cstring>
#include <grp.h>
#include <sys/stat.h>
#include <vector>

namespace mp = multipass;
namespace mpl = multipass::logging;
namespace mpp = multipass::platform;

namespace
{
const std::vector<std::string> supported_socket_groups{"sudo", "adm", "admin"};

void set_server_permissions(const std::string& server_address)
{
    auto tokens = mp::utils::split(server_address, ":");
    if (tokens.size() != 2u)
        throw std::runtime_error(fmt::format("invalid server address specified: {}", server_address));

    const auto server_name = tokens[0];
    if (server_name != "unix")
        return;

<<<<<<< HEAD
#ifdef MULTIPASS_PLATFORM_APPLE
    std::string group_name{"admin"};
#else
    std::string group_name{"sudo"};
#endif
    auto group = getgrnam(group_name.c_str());
    if (!group)
        throw std::runtime_error(fmt::format("Could not determine group id for '{}'", group_name));
=======
    struct group* group{nullptr};
    for (const auto socket_group : supported_socket_groups)
    {
        group = getgrnam(socket_group.c_str());
        if (group)
            break;
    }
>>>>>>> 99ae7da4

    const auto socket_path = tokens[1];
    if (group && chown(socket_path.c_str(), 0, group->gr_gid) == -1)
        throw std::runtime_error("Could not set ownership of the multipass socket.");

    if (chmod(socket_path.c_str(), S_IRUSR | S_IWUSR | S_IRGRP | S_IWGRP) == -1)
        throw std::runtime_error("Could not set permissions for the multipass socket.");
}

class UnixSignalHandler
{
public:
    UnixSignalHandler()
        : signal_handling_thread{
              [this, sigs = mpp::make_and_block_signals({SIGTERM, SIGINT, SIGUSR1})] { monitor_signals(sigs); }}
    {
    }

    ~UnixSignalHandler()
    {
        pthread_kill(signal_handling_thread.thread.native_handle(), SIGUSR1);
    }

    void monitor_signals(sigset_t sigset)
    {
        int sig = -1;
        sigwait(&sigset, &sig);
        if (sig != SIGUSR1)
            mpl::log(mpl::Level::info, "daemon", fmt::format("Received signal {} ({})", sig, strsignal(sig)));
        QCoreApplication::quit();
    }

private:
    mp::AutoJoinThread signal_handling_thread;
};
} // namespace

int main(int argc, char* argv[]) // clang-format off
try // clang-format on
{
    QCoreApplication app(argc, argv);
    QCoreApplication::setApplicationVersion(mp::version_string);
    UnixSignalHandler handler;

    auto builder = mp::cli::parse(app);
    auto config = builder.build();
    auto server_address = config->server_address;

    mp::Daemon daemon(std::move(config));

    set_server_permissions(server_address);

    QCoreApplication::exec();

    mpl::log(mpl::Level::info, "daemon", "Goodbye!");
    return EXIT_SUCCESS;
}
catch (const std::exception& e)
{
    mpl::log(mpl::Level::error, "daemon", e.what());
    return EXIT_FAILURE;
}<|MERGE_RESOLUTION|>--- conflicted
+++ resolved
@@ -61,16 +61,6 @@
     if (server_name != "unix")
         return;
 
-<<<<<<< HEAD
-#ifdef MULTIPASS_PLATFORM_APPLE
-    std::string group_name{"admin"};
-#else
-    std::string group_name{"sudo"};
-#endif
-    auto group = getgrnam(group_name.c_str());
-    if (!group)
-        throw std::runtime_error(fmt::format("Could not determine group id for '{}'", group_name));
-=======
     struct group* group{nullptr};
     for (const auto socket_group : supported_socket_groups)
     {
@@ -78,7 +68,6 @@
         if (group)
             break;
     }
->>>>>>> 99ae7da4
 
     const auto socket_path = tokens[1];
     if (group && chown(socket_path.c_str(), 0, group->gr_gid) == -1)
