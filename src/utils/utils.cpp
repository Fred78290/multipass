/*
 * Copyright (C) 2017-2020 Canonical, Ltd.
 *
 * This program is free software; you can redistribute it and/or modify
 * it under the terms of the GNU General Public License as published by
 * the Free Software Foundation; version 3.
 *
 * This program is distributed in the hope that it will be useful,
 * but WITHOUT ANY WARRANTY; without even the implied warranty of
 * MERCHANTABILITY or FITNESS FOR A PARTICULAR PURPOSE.  See the
 * GNU General Public License for more details.
 *
 * You should have received a copy of the GNU General Public License
 * along with this program.  If not, see <http://www.gnu.org/licenses/>.
 *
 */

#include <multipass/constants.h>
#include <multipass/exceptions/autostart_setup_exception.h>
#include <multipass/exceptions/exitless_sshprocess_exception.h>
#include <multipass/exceptions/sshfs_missing_error.h>
#include <multipass/format.h>
#include <multipass/logging/log.h>
#include <multipass/settings.h>
#include <multipass/ssh/ssh_session.h>
#include <multipass/standard_paths.h>
#include <multipass/utils.h>

#include <QDateTime>
#include <QDir>
#include <QFileInfo>
#include <QProcess>
#include <QUuid>
#include <QtGlobal>

#include <algorithm>
#include <array>
#include <cassert>
#include <cctype>
#include <fstream>
#include <random>
#include <regex>
#include <sstream>

namespace mp = multipass;
namespace mpl = multipass::logging;

namespace
{
constexpr auto category = "utils";

auto quote_for(const std::string& arg, mp::utils::QuoteType quote_type)
{
    if (quote_type == mp::utils::QuoteType::no_quotes)
        return "";
    return arg.find('\'') == std::string::npos ? "'" : "\"";
}

QString find_autostart_target(const QString& subdir, const QString& autostart_filename)
{
    const auto target_subpath = QDir{subdir}.filePath(autostart_filename);
    const auto target_path =
        mp::StandardPaths::instance().locate(mp::StandardPaths::GenericDataLocation, target_subpath);

    if (target_path.isEmpty())
    {
        QString detail{};
        for (const auto& path : mp::StandardPaths::instance().standardLocations(mp::StandardPaths::GenericDataLocation))
            detail += QStringLiteral("\n  ") + path + "/" + target_subpath;

        throw mp::AutostartSetupException{fmt::format("could not locate the autostart file '{}'", autostart_filename),
                                          fmt::format("Tried: {}", detail.toStdString())};
    }

    return target_path;
}
} // namespace

QDir mp::utils::base_dir(const QString& path)
{
    QFileInfo info{path};
    return info.absoluteDir();
}

bool mp::utils::valid_hostname(const std::string& name_string)
{
    QRegExp matcher("^([a-zA-Z]|[a-zA-Z][a-zA-Z0-9\\-]*[a-zA-Z0-9])");

    return matcher.exactMatch(QString::fromStdString(name_string));
}

bool mp::utils::invalid_target_path(const QString& target_path)
{
    QString sanitized_path{QDir::cleanPath(target_path)};
    QRegExp matcher("/+|/+(dev|proc|sys)(/.*)*|/+home(/*)(/ubuntu/*)*");

    return matcher.exactMatch(sanitized_path);
}

std::string mp::utils::to_cmd(const std::vector<std::string>& args, QuoteType quote_type)
{
    fmt::memory_buffer buf;
    for (auto const& arg : args)
    {
        fmt::format_to(buf, "{0}{1}{0} ", quote_for(arg, quote_type), arg);
    }

    // Remove the last space inserted
    auto cmd = fmt::to_string(buf);
    cmd.pop_back();
    return cmd;
}

bool mp::utils::run_cmd_for_status(const QString& cmd, const QStringList& args, const int timeout)
{
    QProcess proc;
    proc.setProgram(cmd);
    proc.setArguments(args);

    proc.start();
    proc.waitForFinished(timeout);

    return proc.exitStatus() == QProcess::NormalExit && proc.exitCode() == 0;
}

std::string mp::utils::run_cmd_for_output(const QString& cmd, const QStringList& args, const int timeout)
{
    QProcess proc;
    proc.setProgram(cmd);
    proc.setArguments(args);

    proc.start();
    proc.waitForFinished(timeout);

    return proc.readAllStandardOutput().trimmed().toStdString();
}

std::string& mp::utils::trim_end(std::string& s)
{
    auto rev_it = std::find_if(s.rbegin(), s.rend(), [](char ch) { return !std::isspace(ch); });
    s.erase(rev_it.base(), s.end());
    return s;
}

std::string& mp::utils::trim_newline(std::string& s)
{
    assert(!s.empty() && '\n' == s.back());
    s.pop_back();
    return s;
}

std::string mp::utils::escape_char(const std::string& in, char c)
{
    return std::regex_replace(in, std::regex({c}), fmt::format("\\{}", c));
}

// Escape all characters which need to be escaped in the shell.
std::string mp::utils::escape_for_shell(const std::string& in)
{
    std::string ret;
    std::back_insert_iterator<std::string> ret_insert = std::back_inserter(ret);

    for (char c : in)
    {
        // If the character is in one of these code ranges, then it must be escaped.
        if (c < 0x25 || c > 0x7a || (c > 0x25 && c < 0x2b) || (c > 0x5a && c < 0x5f) || 0x2c == c || 0x3b == c ||
            0x3c == c || 0x3e == c || 0x3f == c || 0x60 == c)
        {
            *ret_insert++ = '\\';
        }
        *ret_insert++ = c;
    }

    return ret;
}

std::vector<std::string> mp::utils::split(const std::string& string, const std::string& delimiter)
{
    std::regex regex(delimiter);
    return {std::sregex_token_iterator{string.begin(), string.end(), regex, -1}, std::sregex_token_iterator{}};
}

std::string mp::utils::generate_mac_address()
{
    std::default_random_engine gen;
    std::uniform_int_distribution<int> dist{0, 255};

    gen.seed(std::chrono::system_clock::now().time_since_epoch().count());
    std::array<int, 3> octets{{dist(gen), dist(gen), dist(gen)}};
    return fmt::format("52:54:00:{:02x}:{:02x}:{:02x}", octets[0], octets[1], octets[2]);
}

void mp::utils::wait_until_ssh_up(VirtualMachine* virtual_machine, std::chrono::milliseconds timeout,
                                  std::function<void()> const& ensure_vm_is_running)
{
    mpl::log(mpl::Level::debug, virtual_machine->vm_name,
             fmt::format("Trying SSH on {}:{}", virtual_machine->ssh_hostname(), virtual_machine->ssh_port()));
    auto action = [virtual_machine, &ensure_vm_is_running] {
        ensure_vm_is_running();
        try
        {
            mp::SSHSession session{virtual_machine->ssh_hostname(), virtual_machine->ssh_port()};

            std::lock_guard<decltype(virtual_machine->state_mutex)> lock{virtual_machine->state_mutex};
            virtual_machine->state = VirtualMachine::State::running;
            virtual_machine->update_state();
            return mp::utils::TimeoutAction::done;
        }
        catch (const std::exception&)
        {
            return mp::utils::TimeoutAction::retry;
        }
    };
    auto on_timeout = [virtual_machine] {
        std::lock_guard<decltype(virtual_machine->state_mutex)> lock{virtual_machine->state_mutex};
        virtual_machine->state = VirtualMachine::State::unknown;
        virtual_machine->update_state();
        throw std::runtime_error(fmt::format("{}: timed out waiting for response", virtual_machine->vm_name));
    };

    mp::utils::try_action_for(on_timeout, timeout, action);
}

void mp::utils::wait_for_cloud_init(mp::VirtualMachine* virtual_machine, std::chrono::milliseconds timeout,
                                    const mp::SSHKeyProvider& key_provider)
{
    auto action = [virtual_machine, &key_provider] {
        virtual_machine->ensure_vm_is_running();
        try
        {
            mp::SSHSession session{virtual_machine->ssh_hostname(), virtual_machine->ssh_port(),
                                   virtual_machine->ssh_username(), key_provider};

            std::lock_guard<decltype(virtual_machine->state_mutex)> lock{virtual_machine->state_mutex};
            auto ssh_process = session.exec({"[ -e /var/lib/cloud/instance/boot-finished ]"});
            return ssh_process.exit_code() == 0 ? mp::utils::TimeoutAction::done : mp::utils::TimeoutAction::retry;
        }
        catch (const std::exception& e)
        {
            std::lock_guard<decltype(virtual_machine->state_mutex)> lock{virtual_machine->state_mutex};
            mpl::log(mpl::Level::warning, virtual_machine->vm_name, e.what());
            return mp::utils::TimeoutAction::retry;
        }
    };
    auto on_timeout = [] { throw std::runtime_error("timed out waiting for initialization to complete"); };
    mp::utils::try_action_for(on_timeout, timeout, action);
}

void mp::utils::install_sshfs_for(const std::string& name, mp::SSHSession& session,
                                  const std::chrono::milliseconds timeout)
{
    mpl::log(mpl::Level::info, category, fmt::format("Installing the multipass-sshfs snap in \'{}\'", name));

    // Check if snap support is installed in the instance
    auto which_proc = session.exec("which snap");
    if (which_proc.exit_code() != 0)
    {
        mpl::log(mpl::Level::warning, category, fmt::format("Snap support is not installed in \'{}\'", name));
        throw std::runtime_error(
            fmt::format("Snap support needs to be installed in \'{}\' in order to support mounts.\n"
                        "Please see https://docs.snapcraft.io/installing-snapd for information on\n"
                        "how to install snap support for your instance's distribution.\n\n"
                        "If your distribution's instructions specify enabling classic snap support,\n"
                        "please do that as well.\n\n"
                        "Alternatively, install `sshfs` manually inside the instance.",
                        name));
    }

    // Check if /snap exists for "classic" snap support
    auto test_file_proc = session.exec("[ -e /snap ]");
    if (test_file_proc.exit_code() != 0)
    {
        mpl::log(mpl::Level::warning, category, fmt::format("Classic snap support symlink is needed in \'{}\'", name));
        throw std::runtime_error(
            fmt::format("Classic snap support is not enabled for \'{}\'!\n\n"
                        "Please see https://docs.snapcraft.io/installing-snapd for information on\n"
                        "how to enable classic snap support for your instance's distribution.",
                        name));
    }

    try
    {
        auto proc = session.exec("sudo snap install multipass-sshfs");
        if (proc.exit_code(timeout) != 0)
        {
            auto error_msg = proc.read_std_error();
            mpl::log(mpl::Level::warning, category,
                     fmt::format("Failed to install \'multipass-sshfs\', error message: \'{}\'",
                                 mp::utils::trim_end(error_msg)));
            throw mp::SSHFSMissingError();
        }
    }
    catch (const mp::ExitlessSSHProcessException&)
    {
        mpl::log(mpl::Level::info, category, fmt::format("Timeout while installing 'sshfs' in '{}'", name));
    }
}

void mp::utils::link_autostart_file(const QDir& link_dir, const QString& autostart_subdir,
                                    const QString& autostart_filename)
{
    const auto link_path = link_dir.absoluteFilePath(autostart_filename);
    const auto target_path = find_autostart_target(autostart_subdir, autostart_filename);

    const auto link_info = QFileInfo{link_path};
    const auto target_info = QFileInfo{target_path};
    auto target_file = QFile{target_path};
    auto link_file = QFile{link_path};

    if (link_info.isSymLink() && link_info.symLinkTarget() != target_info.absoluteFilePath())
        link_file.remove(); // get rid of outdated and broken links

    if (!link_file.exists())
    {
        link_dir.mkpath(".");
        if (!target_file.link(link_path))

            throw mp::AutostartSetupException{fmt::format("failed to link file '{}' to '{}'", link_path, target_path),
                                              fmt::format("Detail: {} (error code {})", strerror(errno), errno)};
    }
}

mp::Path mp::utils::make_dir(const QDir& a_dir, const QString& name)
{
    if (!a_dir.mkpath(name))
    {
        QString dir{a_dir.filePath(name)};
        throw std::runtime_error(fmt::format("unable to create directory '{}'", dir));
    }
    return a_dir.filePath(name);
}

QString mp::utils::backend_directory_path(const mp::Path& path, const QString& subdirectory)
{
    if (subdirectory.isEmpty())
        return path;

    return mp::Path("%1/%2").arg(path).arg(subdirectory);
}

QString mp::utils::get_driver_str()
{
    auto driver = qgetenv(mp::driver_env_var);
    if (!driver.isEmpty())
    {
        mpl::log(mpl::Level::warning, "platform",
                 fmt::format("{} is now ignored, please use `multipass set {}` instead.", mp::driver_env_var,
                             mp::driver_key));
    }
    return mp::Settings::instance().get(mp::driver_key);
}

QString mp::utils::make_uuid()
{
    auto uuid = QUuid::createUuid().toString();

    // Remove curly brackets enclosing uuid
    return uuid.mid(1, uuid.size() - 2);
}

std::string mp::utils::contents_of(const multipass::Path& file_path)
{
    const std::string name{file_path.toStdString()};
    std::ifstream in(name, std::ios::in | std::ios::binary);
    if (!in)
        throw std::runtime_error(fmt::format("failed to open file '{}': {}({})", name, strerror(errno), errno));

    std::stringstream stream;
    stream << in.rdbuf();
    return stream.str();
}

bool mp::utils::has_only_digits(const std::string& value)
{
    return std::all_of(value.begin(), value.end(), [](char c) { return std::isdigit(c); });
}

void mp::utils::validate_server_address(const std::string& address)
{
    if (address.empty())
        throw std::runtime_error("empty server address");

    const auto tokens = mp::utils::split(address, ":");
    const auto server_name = tokens[0];
    if (tokens.size() == 1u)
    {
        if (server_name == "unix")
            throw std::runtime_error(fmt::format("missing socket file in address '{}'", address));
        else
            throw std::runtime_error(fmt::format("missing port number in address '{}'", address));
    }

    const auto port = tokens[1];
    if (server_name != "unix" && !mp::utils::has_only_digits(port))
        throw std::runtime_error(fmt::format("invalid port number in address '{}'", address));
}

std::string mp::utils::filename_for(const std::string& path)
{
    return QFileInfo(QString::fromStdString(path)).fileName().toStdString();
}

bool mp::utils::is_dir(const std::string& path)
{
    return QFileInfo(QString::fromStdString(path)).isDir();
}

std::string mp::utils::timestamp()
{
    auto time = QDateTime::currentDateTime();
    return time.toString(Qt::ISODateWithMs).toStdString();
}

std::string mp::utils::match_line_for(const std::string& output, const std::string& matcher)
{
    std::istringstream ss{output};
    std::string line;

    while (std::getline(ss, line, '\n'))
    {
        if (line.find(matcher) != std::string::npos)
        {
            return line;
        }
    }

    return std::string{};
}

bool mp::utils::is_running(const VirtualMachine::State& state)
{
    return state == VirtualMachine::State::running || state == VirtualMachine::State::delayed_shutdown;
}

void mp::utils::check_and_create_config_file(const QString& config_file_path)
{
    QFile config_file{config_file_path};

    if (!config_file.exists())
    {
        make_dir({}, QFileInfo{config_file_path}.dir().path()); // make sure parent dir is there
        config_file.open(QIODevice::WriteOnly);
    }
}

<<<<<<< HEAD
void mp::utils::process_throw_on_error(const QString& program, const QStringList& arguments, const QString& message,
                                       const QString& category, const int timeout)
{
    QProcess process;
    mpl::log(mpl::Level::debug, category.toStdString(),
             fmt::format("Running: {}, {}", program.toStdString(), arguments.join(", ").toStdString()));
    process.setProcessChannelMode(QProcess::MergedChannels);
    process.start(program, arguments);
    auto success = process.waitForFinished(timeout);

    if (!success || process.exitStatus() != QProcess::NormalExit || process.exitCode() != 0)
    {
        mpl::log(mpl::Level::debug, category.toStdString(),
                 fmt::format("{} failed - errorString: {}, exitStatus: {}, exitCode: {}", program.toStdString(),
                             process.errorString().toStdString(), process.exitStatus(), process.exitCode()));

        auto output = process.readAllStandardOutput();
        throw std::runtime_error(fmt::format(
            message.toStdString(), output.isEmpty() ? process.errorString().toStdString() : output.toStdString()));
    }
}

bool mp::utils::process_log_on_error(const QString& program, const QStringList& arguments, const QString& message,
                                     const QString& category, mpl::Level level, const int timeout)
{
    QProcess process;
    mpl::log(mpl::Level::debug, category.toStdString(),
             fmt::format("Running: {}, {}", program.toStdString(), arguments.join(", ").toStdString()));
    process.setProcessChannelMode(QProcess::MergedChannels);
    process.start(program, arguments);
    auto success = process.waitForFinished(timeout);

    if (!success || process.exitStatus() != QProcess::NormalExit || process.exitCode() != 0)
    {
        mpl::log(mpl::Level::debug, category.toStdString(),
                 fmt::format("{} failed - errorString: {}, exitStatus: {}, exitCode: {}", program.toStdString(),
                             process.errorString().toStdString(), process.exitStatus(), process.exitCode()));

        auto output = process.readAllStandardOutput();
        mpl::log(level, category.toStdString(),
                 fmt::format(message.toStdString(),
                             output.isEmpty() ? process.errorString().toStdString() : output.toStdString()));
        return false;
    }

    return true;
=======
std::string mp::utils::emit_yaml(const YAML::Node& node)
{
    YAML::Emitter emitter;
    emitter.SetIndent(2);
    emitter << node;
    if (!emitter.good())
        throw std::runtime_error{fmt::format("Failed to emit YAML: {}", emitter.GetLastError())};

    emitter << YAML::Newline;
    return emitter.c_str();
}

std::string mp::utils::emit_cloud_config(const YAML::Node& node)
{
    return fmt::format("#cloud-config\n{}\n", emit_yaml(node));
>>>>>>> 686d2cdc
}<|MERGE_RESOLUTION|>--- conflicted
+++ resolved
@@ -443,7 +443,6 @@
     }
 }
 
-<<<<<<< HEAD
 void mp::utils::process_throw_on_error(const QString& program, const QStringList& arguments, const QString& message,
                                        const QString& category, const int timeout)
 {
@@ -490,7 +489,8 @@
     }
 
     return true;
-=======
+}
+
 std::string mp::utils::emit_yaml(const YAML::Node& node)
 {
     YAML::Emitter emitter;
@@ -506,5 +506,4 @@
 std::string mp::utils::emit_cloud_config(const YAML::Node& node)
 {
     return fmt::format("#cloud-config\n{}\n", emit_yaml(node));
->>>>>>> 686d2cdc
 }