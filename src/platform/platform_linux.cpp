/*
 * Copyright (C) 2017-2022 Canonical, Ltd.
 *
 * This program is free software; you can redistribute it and/or modify
 * it under the terms of the GNU General Public License as published by
 * the Free Software Foundation; version 3.
 *
 * This program is distributed in the hope that it will be useful,
 * but WITHOUT ANY WARRANTY; without even the implied warranty of
 * MERCHANTABILITY or FITNESS FOR A PARTICULAR PURPOSE.  See the
 * GNU General Public License for more details.
 *
 * You should have received a copy of the GNU General Public License
 * along with this program.  If not, see <http://www.gnu.org/licenses/>.
 *
 */

#include <multipass/constants.h>
#include <multipass/exceptions/autostart_setup_exception.h>
#include <multipass/exceptions/settings_exceptions.h>
#include <multipass/exceptions/snap_environment_exception.h>
#include <multipass/file_ops.h>
#include <multipass/format.h>
#include <multipass/logging/log.h>
#include <multipass/platform.h>
#include <multipass/process/qemuimg_process_spec.h>
#include <multipass/settings/settings.h>
#include <multipass/snap_utils.h>
#include <multipass/standard_paths.h>
#include <multipass/utils.h>
#include <multipass/virtual_machine_factory.h>

#include "backends/libvirt/libvirt_virtual_machine_factory.h"
#include "backends/lxd/lxd_virtual_machine_factory.h"

#ifdef QEMU_ENABLED
#include "backends/qemu/qemu_virtual_machine_factory.h"
#else
#define QEMU_ENABLED 0
#endif

#include "logger/journald_logger.h"
#include "platform_linux_detail.h"
#include "platform_shared.h"
#include "shared/linux/process_factory.h"
#include "shared/sshfs_server_process_spec.h"
#include <disabled_update_prompt.h>

#include <QCoreApplication>
#include <QDir>
#include <QFile>
#include <QRegularExpression>
#include <QString>
#include <QTextStream>

#include <errno.h>
#include <linux/if_arp.h>
#include <string.h>
#include <sys/stat.h>
#include <sys/types.h>
#include <unistd.h>

namespace mp = multipass;
namespace mpl = multipass::logging;
namespace mu = multipass::utils;

namespace
{
constexpr auto autostart_filename = "multipass.gui.autostart.desktop";
constexpr auto category = "Linux platform";

// Fetch the ARP protocol HARDWARE identifier.
int get_net_type(const QDir& net_dir) // types defined in if_arp.h
{
    static constexpr auto default_ret = -1;
    static const auto type_filename = QStringLiteral("type");

    QFile type_file{net_dir.filePath(type_filename)};
    if (type_file.open(QIODevice::ReadOnly | QIODevice::Text))
    {
        bool ok;
        auto got = QTextStream{&type_file}.read(6).toInt(&ok); // 6 chars enough for up to 0xFFFF; 0 returned on failure
        return ok ? got : default_ret;
    }

    auto snap_hint = mu::in_multipass_snap() ? " Is the 'network-observe' snap interface connected?" : "";
    mpl::log(mpl::Level::warning, category, fmt::format("Could not read {}.{}", type_file.fileName(), snap_hint));

    return default_ret;
}

// device types found in Linux source (in drivers/net/): PHY, bareudp, bond, geneve, gtp, macsec, ppp, vxlan, wlan, wwan
// should be empty for ethernet
QString get_net_devtype(const QDir& net_dir)
{
    static constexpr auto max_read = 5000;
    static const auto uevent_filename = QStringLiteral("uevent");
    static const auto devtype_regex =
        QRegularExpression{QStringLiteral("^DEVTYPE=(.*)$"), QRegularExpression::MultilineOption};

    QFile uevent_file{net_dir.filePath(uevent_filename)};
    if (uevent_file.open(QIODevice::ReadOnly | QIODevice::Text))
    {
        auto contents = QTextStream{&uevent_file}.read(max_read);
        return devtype_regex.match(contents).captured(1);
    }

    mpl::log(mpl::Level::warning, category, fmt::format("Could not read {}", uevent_file.fileName()));
    return {};
}

bool is_virtual_net(const QDir& net_dir)
{
    static const auto virtual_dir = QStringLiteral("virtual");

    return net_dir.canonicalPath().contains(virtual_dir, Qt::CaseInsensitive);
}

bool is_ethernet(const QDir& net_dir)
{
    static const auto wireless = QStringLiteral("wireless");

    return !is_virtual_net(net_dir) && !net_dir.exists(wireless) && get_net_type(net_dir) == ARPHRD_ETHER &&
           get_net_devtype(net_dir).isEmpty();
}

mp::optional<mp::NetworkInterfaceInfo> get_network(const QDir& net_dir)
{
    static const auto bridge_fname = QStringLiteral("brif");
    auto id = net_dir.dirName().toStdString();

    if (auto bridge = "bridge"; net_dir.exists(bridge))
    {
        std::vector<std::string> links;
        QStringList bridge_members = QDir{net_dir.filePath(bridge_fname)}.entryList(QDir::NoDotAndDotDot | QDir::Dirs);

        links.reserve(bridge_members.size());
        std::transform(bridge_members.cbegin(), bridge_members.cend(), std::back_inserter(links),
                       [](const QString& interface) { return interface.toStdString(); });

        return {{std::move(id), bridge, /*description=*/"", std::move(links)}}; // description needs updating with links
    }
    else if (is_ethernet(net_dir))
        return {{std::move(id), "ethernet", "Ethernet device"}};

    return mp::nullopt;
}

void update_bridges(std::map<std::string, mp::NetworkInterfaceInfo>& networks)
{
    for (auto& item : networks)
    {
        if (auto& net = item.second; net.type == "bridge")
        { // bridge descriptions and links depend on what other networks we recognized
            auto& links = net.links;
            auto is_unknown = [&networks](const std::string& id) {
                auto same_as = [&id](const auto& other) { return other.first == id; };
                return std::find_if(networks.cbegin(), networks.cend(), same_as) == networks.cend();
            };
            links.erase(std::remove_if(links.begin(), links.end(), is_unknown),
                        links.end()); // filter links to networks we don't recognize

            net.description =
                links.empty() ? "Network bridge"
                              : fmt::format("Network bridge with {}", fmt::join(links.cbegin(), links.cend(), ", "));
        }
    }
}

std::string get_alias_script_path(const std::string& alias)
{
    auto aliases_folder = MP_PLATFORM.get_alias_scripts_folder();

    return aliases_folder.absoluteFilePath(QString::fromStdString(alias)).toStdString();
}
} // namespace

std::unique_ptr<QFile> multipass::platform::detail::find_os_release()
{
    const std::array<QString, 3> options{QStringLiteral("/var/lib/snapd/hostfs/etc/os-release"),
                                         QStringLiteral("/var/lib/snapd/hostfs/usr/lib/os-release"),
                                         QStringLiteral("")};

    auto it = options.cbegin();
    auto ret = std::make_unique<QFile>(*it);
    while (++it != options.cend() && !MP_FILEOPS.open(*ret, QIODevice::ReadOnly | QIODevice::Text))
        ret->setFileName(*it);

    return ret;
}

std::pair<QString, QString> multipass::platform::detail::parse_os_release(const QStringList& os_data)
{
    const QString id_field = "NAME";
    const QString version_field = "VERSION_ID";

    QString distro_id = "unknown";
    QString distro_rel = "unknown";

    auto strip_quotes = [](const QString& val) -> QString { return val.mid(1, val.length() - 2); };

    for (const QString& line : os_data)
    {
        QStringList split = line.split('=', QString::KeepEmptyParts);
        if (split.length() == 2 && split[1].length() > 2) // Check for at least 1 char between quotes.
        {
            if (split[0] == id_field)
                distro_id = strip_quotes(split[1]);
            else if (split[0] == version_field)
                distro_rel = strip_quotes(split[1]);
        }
    }

    return std::pair(distro_id, distro_rel);
}

std::string multipass::platform::detail::read_os_release()
{
    std::unique_ptr<QFile> os_release = find_os_release();

    QStringList os_info;
    if (MP_FILEOPS.is_open(*os_release))
    {
        QTextStream input(os_release.get());
        QString line = MP_FILEOPS.read_line(input);
        while (!line.isNull())
        {
            os_info.append(line);
            line = MP_FILEOPS.read_line(input);
        }
        os_release->close();

        auto parsed = parse_os_release(os_info);

        return fmt::format("{}-{}", parsed.first, parsed.second);
    }

    return "unknown-unknown";
}

std::map<std::string, mp::NetworkInterfaceInfo> mp::platform::Platform::get_network_interfaces_info() const
{
    static const auto sysfs = QDir{QStringLiteral("/sys/class/net")};
    return detail::get_network_interfaces_from(sysfs);
}

QString mp::platform::Platform::get_workflows_url_override() const
{
    return QString::fromUtf8(qgetenv("MULTIPASS_WORKFLOWS_URL"));
}

bool mp::platform::Platform::is_alias_supported(const std::string& alias, const std::string& remote) const
{
<<<<<<< HEAD
    // snapcraft:core don't work on LXD yet
    return !(MP_SETTINGS.get(mp::driver_key) == "lxd" && remote == "snapcraft" &&
             (alias == "core" || alias == "16.04"));
=======
    return true;
>>>>>>> 781b01cf
}

bool mp::platform::Platform::is_remote_supported(const std::string& remote) const
{
    return true;
}

bool mp::platform::Platform::is_backend_supported(const QString& backend) const
{
    return (backend == "qemu" && QEMU_ENABLED) || backend == "libvirt" || backend == "lxd";
}

bool mp::platform::Platform::link(const char* target, const char* link) const
{
    return ::link(target, link) == 0;
}

QDir mp::platform::Platform::get_alias_scripts_folder() const
{
    QDir aliases_folder;

    if (mu::in_multipass_snap())
    {
        aliases_folder = QDir(QString(mu::snap_user_common_dir()) + "/bin");
    }
    else
    {
        QString location = MP_STDPATHS.writableLocation(mp::StandardPaths::AppLocalDataLocation) + "/bin";
        aliases_folder = QDir{location};
    }

    return aliases_folder;
}

void mp::platform::Platform::create_alias_script(const std::string& alias, const mp::AliasDefinition& def) const
{
    std::string file_path = get_alias_script_path(alias);

    std::string multipass_exec = mu::in_multipass_snap()
                                     ? "exec /usr/bin/snap run multipass"
                                     : fmt::format("\"{}\"", QCoreApplication::applicationFilePath());

    std::string script = "#!/bin/sh\n\n" + multipass_exec + " " + alias + " -- \"${@}\"\n";

    MP_UTILS.make_file_with_content(file_path, script, true);

    QFile file(QString::fromStdString(file_path));
    auto permissions =
        MP_FILEOPS.permissions(file) | QFileDevice::ExeOwner | QFileDevice::ExeGroup | QFileDevice::ExeOther;

    if (!MP_FILEOPS.setPermissions(file, permissions))
        throw std::runtime_error(fmt::format("cannot set permissions to alias script '{}'", file_path));
}

void mp::platform::Platform::remove_alias_script(const std::string& alias) const
{
    auto file_path = get_alias_script_path(alias);

    if (::unlink(file_path.c_str()))
        throw std::runtime_error(strerror(errno));
}

auto mp::platform::Platform::extra_daemon_settings() const -> SettingSpec::Set
{
    return {};
}

auto mp::platform::Platform::extra_client_settings() const -> SettingSpec::Set
{
    return {};
}

QString mp::platform::Platform::daemon_config_home() const // temporary
{
    auto ret = QString{qgetenv("DAEMON_CONFIG_HOME")};
    if (ret.isEmpty())
        ret = QStringLiteral("/root/.config");

    ret = QDir{ret}.absoluteFilePath(mp::daemon_name);
    return ret;
}

QString mp::platform::Platform::default_driver() const
{
    if (QEMU_ENABLED)
        return QStringLiteral("qemu");
    else
        return QStringLiteral("lxd");
}

QString mp::platform::Platform::default_privileged_mounts() const
{
    return QStringLiteral("true");
}

auto mp::platform::detail::get_network_interfaces_from(const QDir& sys_dir)
    -> std::map<std::string, NetworkInterfaceInfo>
{
    auto ifaces_info = std::map<std::string, mp::NetworkInterfaceInfo>();
    for (const auto& entry : sys_dir.entryList(QDir::NoDotAndDotDot | QDir::Dirs))
    {
        if (auto iface = get_network(QDir{sys_dir.filePath(entry)}); iface)
        {
            auto name = iface->id; // (can't rely on param evaluation order)
            ifaces_info.emplace(std::move(name), std::move(*iface));
        }
    }

    update_bridges(ifaces_info);

    return ifaces_info;
}

QString mp::platform::interpret_setting(const QString& key, const QString& val)
{
    if (key == hotkey_key)
        return mp::platform::interpret_hotkey(val);

    // this should not happen (settings should have found it to be an invalid key)
    throw InvalidSettingException(key, val, "Setting unavailable on Linux");
}

void mp::platform::sync_winterm_profiles()
{
    // NOOP on Linux
}

QString mp::platform::autostart_test_data()
{
    return autostart_filename;
}

void mp::platform::setup_gui_autostart_prerequisites()
{
    const auto config_dir = QDir{MP_STDPATHS.writableLocation(StandardPaths::GenericConfigLocation)};
    const auto link_dir = QDir{config_dir.absoluteFilePath("autostart")};
    mu::link_autostart_file(link_dir, mp::client_name, autostart_filename);
}

std::string mp::platform::default_server_address()
{
    std::string base_dir;

    try
    {
        // if Snap, client and daemon can both access $SNAP_COMMON so can put socket there
        base_dir = mu::snap_common_dir().toStdString();
    }
    catch (const mp::SnapEnvironmentException&)
    {
        base_dir = "/run";
    }
    return "unix:" + base_dir + "/multipass_socket";
}

mp::VirtualMachineFactory::UPtr mp::platform::vm_backend(const mp::Path& data_dir)
{
    const auto& driver = MP_SETTINGS.get(mp::driver_key);
#if QEMU_ENABLED
    if (driver == QStringLiteral("qemu"))
        return std::make_unique<QemuVirtualMachineFactory>(data_dir);
#endif

    if (driver == QStringLiteral("libvirt"))
        return std::make_unique<LibVirtVirtualMachineFactory>(data_dir);

    if (driver == QStringLiteral("lxd"))
        return std::make_unique<LXDVirtualMachineFactory>(data_dir);

    throw std::runtime_error(fmt::format("Unsupported virtualization driver: {}", driver));
}

std::unique_ptr<mp::Process> mp::platform::make_sshfs_server_process(const mp::SSHFSServerConfig& config)
{
    return MP_PROCFACTORY.create_process(std::make_unique<mp::SSHFSServerProcessSpec>(config));
}

std::unique_ptr<mp::Process> mp::platform::make_process(std::unique_ptr<mp::ProcessSpec>&& process_spec)
{
    return MP_PROCFACTORY.create_process(std::move(process_spec));
}

mp::UpdatePrompt::UPtr mp::platform::make_update_prompt()
{
    return std::make_unique<DisabledUpdatePrompt>();
}

mp::logging::Logger::UPtr mp::platform::make_logger(mp::logging::Level level)
{
    return std::make_unique<logging::JournaldLogger>(level);
}

bool mp::platform::is_image_url_supported()
{
    return true;
}

std::string mp::platform::reinterpret_interface_id(const std::string& ux_id)
{
    return ux_id;
}

std::string multipass::platform::host_version()
{
    return mu::in_multipass_snap() ? multipass::platform::detail::read_os_release()
                                   : fmt::format("{}-{}", QSysInfo::productType(), QSysInfo::productVersion());
}<|MERGE_RESOLUTION|>--- conflicted
+++ resolved
@@ -251,13 +251,7 @@
 
 bool mp::platform::Platform::is_alias_supported(const std::string& alias, const std::string& remote) const
 {
-<<<<<<< HEAD
-    // snapcraft:core don't work on LXD yet
-    return !(MP_SETTINGS.get(mp::driver_key) == "lxd" && remote == "snapcraft" &&
-             (alias == "core" || alias == "16.04"));
-=======
     return true;
->>>>>>> 781b01cf
 }
 
 bool mp::platform::Platform::is_remote_supported(const std::string& remote) const
