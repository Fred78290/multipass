# Copyright (C) Canonical, Ltd.
#
# This program is free software: you can redistribute it and/or modify
# it under the terms of the GNU General Public License version 3 as
# published by the Free Software Foundation.
#
# This program is distributed in the hope that it will be useful,
# but WITHOUT ANY WARRANTY; without even the implied warranty of
# MERCHANTABILITY or FITNESS FOR A PARTICULAR PURPOSE.  See the
# GNU General Public License for more details.
#
# You should have received a copy of the GNU General Public License
# along with this program.  If not, see <http://www.gnu.org/licenses/>.

if(MSVC)
add_library(client_platform STATIC
  client_platform_windows.cpp)
elseif(APPLE)
add_library(client_platform STATIC
  client_platform.cpp
  client_platform_osx.cpp)
else()
add_library(client_platform STATIC
  client_platform.cpp
  client_platform_linux.cpp)
endif()

<<<<<<< HEAD
target_link_libraries(client_platform
  Qt5::Core
  console
  fmt)
=======
target_link_libraries(client_platform Qt6::Core)
>>>>>>> 77cb016b
<|MERGE_RESOLUTION|>--- conflicted
+++ resolved
@@ -25,11 +25,7 @@
   client_platform_linux.cpp)
 endif()
 
-<<<<<<< HEAD
 target_link_libraries(client_platform
-  Qt5::Core
+  Qt6::Core
   console
-  fmt)
-=======
-target_link_libraries(client_platform Qt6::Core)
->>>>>>> 77cb016b
+  fmt)