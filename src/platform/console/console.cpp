/*
 * Copyright (C) 2017-2018 Canonical, Ltd.
 *
 * This program is free software; you can redistribute it and/or modify
 * it under the terms of the GNU General Public License as published by
 * the Free Software Foundation; version 3.
 *
 * This program is distributed in the hope that it will be useful,
 * but WITHOUT ANY WARRANTY; without even the implied warranty of
 * MERCHANTABILITY or FITNESS FOR A PARTICULAR PURPOSE.  See the
 * GNU General Public License for more details.
 *
 * You should have received a copy of the GNU General Public License
 * along with this program.  If not, see <http://www.gnu.org/licenses/>.
 *
 */

#include <multipass/console.h>

#ifdef MULTIPASS_PLATFORM_WINDOWS
#include "windows_console.h"
#else
#include "unix_console.h"
#endif

namespace mp = multipass;

mp::Console::UPtr mp::Console::make_console(ssh_channel channel)
{
<<<<<<< HEAD
#ifdef MULTIPASS_PLATFORM_WINDOWS
    return std::make_unique<WindowsConsole>();
#else
    return std::make_unique<UnixConsole>();
#endif
=======
    return std::make_unique<UnixConsole>(channel);
}

void mp::Console::setup_environment()
{
    UnixConsole::setup_environment();
>>>>>>> 11ee9742
}<|MERGE_RESOLUTION|>--- conflicted
+++ resolved
@@ -27,18 +27,14 @@
 
 mp::Console::UPtr mp::Console::make_console(ssh_channel channel)
 {
-<<<<<<< HEAD
 #ifdef MULTIPASS_PLATFORM_WINDOWS
     return std::make_unique<WindowsConsole>();
 #else
-    return std::make_unique<UnixConsole>();
+    return std::make_unique<UnixConsole>(channel);
 #endif
-=======
-    return std::make_unique<UnixConsole>(channel);
 }
 
 void mp::Console::setup_environment()
 {
     UnixConsole::setup_environment();
->>>>>>> 11ee9742
 }