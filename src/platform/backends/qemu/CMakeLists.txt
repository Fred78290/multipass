--- conflicted
+++ resolved
@@ -32,16 +32,13 @@
 target_link_libraries(qemu_backend
   fmt
   logger
-<<<<<<< HEAD
   Qt5::Core
   Qt5::Network
   ip_address
   shared_linux
   ssh
-=======
   qemu_img_utils
   qemu_platform_detail
->>>>>>> 1f0abc03
   utils
   Qt5::Core)
 
