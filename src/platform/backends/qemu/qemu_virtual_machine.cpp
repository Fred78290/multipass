--- conflicted
+++ resolved
@@ -64,15 +64,7 @@
 
     auto process_spec = std::make_unique<mp::QemuVMProcessSpec>(desc, QString::fromStdString(tap_device_name),
                                                                 QString::fromStdString(mac_addr));
-<<<<<<< HEAD
-    auto process = process_factory->create_process(std::move(process_spec));
-
-    mpl::log(mpl::Level::debug, desc.vm_name, fmt::format("process working dir '{}'", process->workingDirectory()));
-    mpl::log(mpl::Level::info, desc.vm_name, fmt::format("process program '{}'", process->program()));
-    mpl::log(mpl::Level::info, desc.vm_name, fmt::format("process arguments '{}'", process->arguments().join(", ")));
-=======
     auto process = mp::ProcessFactory::instance().create_process(std::move(process_spec));
->>>>>>> 0409d1e8
     return process;
 }
 
@@ -152,14 +144,8 @@
 }
 } // namespace
 
-<<<<<<< HEAD
-mp::QemuVirtualMachine::QemuVirtualMachine(const ProcessFactory* process_factory, const VirtualMachineDescription& desc,
-                                           const std::string& tap_device_name, DNSMasqServer& dnsmasq_server,
-                                           VMStatusMonitor& monitor)
-=======
 mp::QemuVirtualMachine::QemuVirtualMachine(const VirtualMachineDescription& desc, const std::string& tap_device_name,
                                            DNSMasqServer& dnsmasq_server, VMStatusMonitor& monitor)
->>>>>>> 0409d1e8
     : VirtualMachine{instance_image_has_snapshot(desc.image.image_path) ? State::suspended : State::off, desc.vm_name},
       tap_device_name{tap_device_name},
       mac_addr{desc.mac_addr},
@@ -173,13 +159,8 @@
         mpl::log(mpl::Level::info, vm_name, "process started");
         on_started();
     });
-<<<<<<< HEAD
-    QObject::connect(vm_process.get(), &QProcess::readyReadStandardOutput, [this]() {
-        auto qmp_output = vm_process->readAllStandardOutput();
-=======
     QObject::connect(vm_process.get(), &Process::ready_read_standard_output, [this]() {
         auto qmp_output = vm_process->read_all_standard_output();
->>>>>>> 0409d1e8
         mpl::log(mpl::Level::debug, vm_name, fmt::format("QMP: {}", qmp_output));
         auto qmp_object = QJsonDocument::fromJson(qmp_output.split('\n').first()).object();
         auto event = qmp_object["event"];
@@ -329,11 +310,7 @@
         mpl::log(mpl::Level::info, vm_name, fmt::format("Ignoring shutdown issued while suspended"));
     }
     else if ((state == State::running || state == State::delayed_shutdown || state == State::unknown) &&
-<<<<<<< HEAD
-             vm_process->processId() > 0)
-=======
              vm_process->running())
->>>>>>> 0409d1e8
     {
         vm_process->write(qmp_execute_json("system_powerdown"));
         vm_process->wait_for_finished();
