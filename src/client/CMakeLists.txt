--- conflicted
+++ resolved
@@ -11,55 +11,7 @@
 #
 # You should have received a copy of the GNU General Public License
 # along with this program.  If not, see <http://www.gnu.org/licenses/>.
-<<<<<<< HEAD
-#
-# Authored by: Alberto Aguirre <alberto.aguirre@canonical.com>
-
-add_library(client STATIC
-  argparser.cpp
-  client.cpp)
-
-target_link_libraries(client
-  cert
-  commands
-  fmt
-  formatter
-  platform
-  rpc
-  Qt5::Core)
-
-add_executable(multipass
-  main.cpp)
-
-target_link_libraries(multipass
-  client)
-
-if(APPLE)
-  set_target_properties( multipass PROPERTIES INSTALL_RPATH "@executable_path/../lib" )
-
-  # Copy any framework depenencies into the install directory for packaging
-  install(CODE "
-    include(${CMAKE_SOURCE_DIR}/packaging/FrameworkUtilities.cmake)
-    install_frameworks(\"${CMAKE_RUNTIME_OUTPUT_DIRECTORY}/multipass\" \"\$ENV{DESTDIR}\${CMAKE_INSTALL_PREFIX}/lib\")
-    " COMPONENT multipass)
-endif(APPLE)
-
-install(TARGETS multipass
-  DESTINATION bin
-  COMPONENT multipass)
-
-if(MSVC)
-  install(CODE "
-    include(BundleUtilities)
-    fixup_bundle(\"\${CMAKE_INSTALL_PREFIX}/bin/multipass.exe\"  \"\"  \"${CMAKE_RUNTIME_OUTPUT_DIRECTORY}\")
-    " COMPONENT multipass)
-endif()
-
-add_subdirectory(cmd)
-add_subdirectory(formatter)
-=======
 
 add_subdirectory(cli)
 add_subdirectory(common)
-add_subdirectory(gui)
->>>>>>> ccea4d96
+add_subdirectory(gui)