// !$*UTF8*$!
{
	archiveVersion = 1;
	classes = {
	};
	objectVersion = 54;
	objects = {

/* Begin PBXAggregateTarget section */
		33CC111A2044C6BA0003C045 /* Flutter Assemble */ = {
			isa = PBXAggregateTarget;
			buildConfigurationList = 33CC111B2044C6BA0003C045 /* Build configuration list for PBXAggregateTarget "Flutter Assemble" */;
			buildPhases = (
				33CC111E2044C6BF0003C045 /* ShellScript */,
			);
			dependencies = (
			);
			name = "Flutter Assemble";
			productName = FLX;
		};
/* End PBXAggregateTarget section */

/* Begin PBXBuildFile section */
		331C80D8294CF71000263BE5 /* RunnerTests.swift in Sources */ = {isa = PBXBuildFile; fileRef = 331C80D7294CF71000263BE5 /* RunnerTests.swift */; };
		335BBD1B22A9A15E00E9071D /* GeneratedPluginRegistrant.swift in Sources */ = {isa = PBXBuildFile; fileRef = 335BBD1A22A9A15E00E9071D /* GeneratedPluginRegistrant.swift */; };
		33CC10F12044A3C60003C045 /* AppDelegate.swift in Sources */ = {isa = PBXBuildFile; fileRef = 33CC10F02044A3C60003C045 /* AppDelegate.swift */; };
		33CC10F32044A3C60003C045 /* Assets.xcassets in Resources */ = {isa = PBXBuildFile; fileRef = 33CC10F22044A3C60003C045 /* Assets.xcassets */; };
		33CC10F62044A3C60003C045 /* MainMenu.xib in Resources */ = {isa = PBXBuildFile; fileRef = 33CC10F42044A3C60003C045 /* MainMenu.xib */; };
		33CC11132044BFA00003C045 /* MainFlutterWindow.swift in Sources */ = {isa = PBXBuildFile; fileRef = 33CC11122044BFA00003C045 /* MainFlutterWindow.swift */; };
		6A0877FE1BA617DA77792597 /* Pods_RunnerTests.framework in Frameworks */ = {isa = PBXBuildFile; fileRef = E83D45693C567AE838AE72DC /* Pods_RunnerTests.framework */; };
		D4C1D42C4D6EC1C408C90EA0 /* Pods_Runner.framework in Frameworks */ = {isa = PBXBuildFile; fileRef = 9EE07778F0EABA0076B64FED /* Pods_Runner.framework */; };
/* End PBXBuildFile section */

/* Begin PBXContainerItemProxy section */
		331C80D9294CF71000263BE5 /* PBXContainerItemProxy */ = {
			isa = PBXContainerItemProxy;
			containerPortal = 33CC10E52044A3C60003C045 /* Project object */;
			proxyType = 1;
			remoteGlobalIDString = 33CC10EC2044A3C60003C045;
			remoteInfo = Runner;
		};
		33CC111F2044C79F0003C045 /* PBXContainerItemProxy */ = {
			isa = PBXContainerItemProxy;
			containerPortal = 33CC10E52044A3C60003C045 /* Project object */;
			proxyType = 1;
			remoteGlobalIDString = 33CC111A2044C6BA0003C045;
			remoteInfo = FLX;
		};
/* End PBXContainerItemProxy section */

/* Begin PBXCopyFilesBuildPhase section */
		33CC110E2044A8840003C045 /* Bundle Framework */ = {
			isa = PBXCopyFilesBuildPhase;
			buildActionMask = 2147483647;
			dstPath = "";
			dstSubfolderSpec = 10;
			files = (
			);
			name = "Bundle Framework";
			runOnlyForDeploymentPostprocessing = 0;
		};
/* End PBXCopyFilesBuildPhase section */

/* Begin PBXFileReference section */
		308B3CEF5FE9598FFF3EED0E /* Pods-Runner.release.xcconfig */ = {isa = PBXFileReference; includeInIndex = 1; lastKnownFileType = text.xcconfig; name = "Pods-Runner.release.xcconfig"; path = "Target Support Files/Pods-Runner/Pods-Runner.release.xcconfig"; sourceTree = "<group>"; };
		331C80D5294CF71000263BE5 /* RunnerTests.xctest */ = {isa = PBXFileReference; explicitFileType = wrapper.cfbundle; includeInIndex = 0; path = RunnerTests.xctest; sourceTree = BUILT_PRODUCTS_DIR; };
		331C80D7294CF71000263BE5 /* RunnerTests.swift */ = {isa = PBXFileReference; lastKnownFileType = sourcecode.swift; path = RunnerTests.swift; sourceTree = "<group>"; };
		333000ED22D3DE5D00554162 /* Warnings.xcconfig */ = {isa = PBXFileReference; lastKnownFileType = text.xcconfig; path = Warnings.xcconfig; sourceTree = "<group>"; };
		335BBD1A22A9A15E00E9071D /* GeneratedPluginRegistrant.swift */ = {isa = PBXFileReference; fileEncoding = 4; lastKnownFileType = sourcecode.swift; path = GeneratedPluginRegistrant.swift; sourceTree = "<group>"; };
		33CC10ED2044A3C60003C045 /* Multipass.app */ = {isa = PBXFileReference; explicitFileType = wrapper.application; includeInIndex = 0; path = Multipass.app; sourceTree = BUILT_PRODUCTS_DIR; };
		33CC10F02044A3C60003C045 /* AppDelegate.swift */ = {isa = PBXFileReference; lastKnownFileType = sourcecode.swift; path = AppDelegate.swift; sourceTree = "<group>"; };
		33CC10F22044A3C60003C045 /* Assets.xcassets */ = {isa = PBXFileReference; lastKnownFileType = folder.assetcatalog; name = Assets.xcassets; path = Runner/Assets.xcassets; sourceTree = "<group>"; };
		33CC10F52044A3C60003C045 /* Base */ = {isa = PBXFileReference; lastKnownFileType = file.xib; name = Base; path = Base.lproj/MainMenu.xib; sourceTree = "<group>"; };
		33CC10F72044A3C60003C045 /* Info.plist */ = {isa = PBXFileReference; lastKnownFileType = text.plist.xml; name = Info.plist; path = Runner/Info.plist; sourceTree = "<group>"; };
		33CC11122044BFA00003C045 /* MainFlutterWindow.swift */ = {isa = PBXFileReference; lastKnownFileType = sourcecode.swift; path = MainFlutterWindow.swift; sourceTree = "<group>"; };
		33CEB47222A05771004F2AC0 /* Flutter-Debug.xcconfig */ = {isa = PBXFileReference; lastKnownFileType = text.xcconfig; path = "Flutter-Debug.xcconfig"; sourceTree = "<group>"; };
		33CEB47422A05771004F2AC0 /* Flutter-Release.xcconfig */ = {isa = PBXFileReference; lastKnownFileType = text.xcconfig; path = "Flutter-Release.xcconfig"; sourceTree = "<group>"; };
		33CEB47722A0578A004F2AC0 /* Flutter-Generated.xcconfig */ = {isa = PBXFileReference; lastKnownFileType = text.xcconfig; name = "Flutter-Generated.xcconfig"; path = "ephemeral/Flutter-Generated.xcconfig"; sourceTree = "<group>"; };
		33E51913231747F40026EE4D /* DebugProfile.entitlements */ = {isa = PBXFileReference; lastKnownFileType = text.plist.entitlements; path = DebugProfile.entitlements; sourceTree = "<group>"; };
		33E51914231749380026EE4D /* Release.entitlements */ = {isa = PBXFileReference; fileEncoding = 4; lastKnownFileType = text.plist.entitlements; path = Release.entitlements; sourceTree = "<group>"; };
		33E5194F232828860026EE4D /* AppInfo.xcconfig */ = {isa = PBXFileReference; lastKnownFileType = text.xcconfig; path = AppInfo.xcconfig; sourceTree = "<group>"; };
		5F3991AD67F1FB47DEAEA18A /* Pods-Runner.debug.xcconfig */ = {isa = PBXFileReference; includeInIndex = 1; lastKnownFileType = text.xcconfig; name = "Pods-Runner.debug.xcconfig"; path = "Target Support Files/Pods-Runner/Pods-Runner.debug.xcconfig"; sourceTree = "<group>"; };
		7AFA3C8E1D35360C0083082E /* Release.xcconfig */ = {isa = PBXFileReference; lastKnownFileType = text.xcconfig; path = Release.xcconfig; sourceTree = "<group>"; };
		8508A2C669BAF03F30193E2F /* Pods-Runner.profile.xcconfig */ = {isa = PBXFileReference; includeInIndex = 1; lastKnownFileType = text.xcconfig; name = "Pods-Runner.profile.xcconfig"; path = "Target Support Files/Pods-Runner/Pods-Runner.profile.xcconfig"; sourceTree = "<group>"; };
		8A844B79F7E216878B8851B9 /* Pods-RunnerTests.release.xcconfig */ = {isa = PBXFileReference; includeInIndex = 1; lastKnownFileType = text.xcconfig; name = "Pods-RunnerTests.release.xcconfig"; path = "Target Support Files/Pods-RunnerTests/Pods-RunnerTests.release.xcconfig"; sourceTree = "<group>"; };
		9740EEB21CF90195004384FC /* Debug.xcconfig */ = {isa = PBXFileReference; fileEncoding = 4; lastKnownFileType = text.xcconfig; path = Debug.xcconfig; sourceTree = "<group>"; };
		9EE07778F0EABA0076B64FED /* Pods_Runner.framework */ = {isa = PBXFileReference; explicitFileType = wrapper.framework; includeInIndex = 0; path = Pods_Runner.framework; sourceTree = BUILT_PRODUCTS_DIR; };
		CD39D165DC88BD3C86813530 /* Pods-RunnerTests.debug.xcconfig */ = {isa = PBXFileReference; includeInIndex = 1; lastKnownFileType = text.xcconfig; name = "Pods-RunnerTests.debug.xcconfig"; path = "Target Support Files/Pods-RunnerTests/Pods-RunnerTests.debug.xcconfig"; sourceTree = "<group>"; };
		E83ABCA4F66A63D043806FE7 /* Pods-RunnerTests.profile.xcconfig */ = {isa = PBXFileReference; includeInIndex = 1; lastKnownFileType = text.xcconfig; name = "Pods-RunnerTests.profile.xcconfig"; path = "Target Support Files/Pods-RunnerTests/Pods-RunnerTests.profile.xcconfig"; sourceTree = "<group>"; };
		E83D45693C567AE838AE72DC /* Pods_RunnerTests.framework */ = {isa = PBXFileReference; explicitFileType = wrapper.framework; includeInIndex = 0; path = Pods_RunnerTests.framework; sourceTree = BUILT_PRODUCTS_DIR; };
/* End PBXFileReference section */

/* Begin PBXFrameworksBuildPhase section */
		331C80D2294CF70F00263BE5 /* Frameworks */ = {
			isa = PBXFrameworksBuildPhase;
			buildActionMask = 2147483647;
			files = (
				6A0877FE1BA617DA77792597 /* Pods_RunnerTests.framework in Frameworks */,
			);
			runOnlyForDeploymentPostprocessing = 0;
		};
		33CC10EA2044A3C60003C045 /* Frameworks */ = {
			isa = PBXFrameworksBuildPhase;
			buildActionMask = 2147483647;
			files = (
				D4C1D42C4D6EC1C408C90EA0 /* Pods_Runner.framework in Frameworks */,
			);
			runOnlyForDeploymentPostprocessing = 0;
		};
/* End PBXFrameworksBuildPhase section */

/* Begin PBXGroup section */
		0CFBBA13A1F423169E5F06BD /* Pods */ = {
			isa = PBXGroup;
			children = (
				5F3991AD67F1FB47DEAEA18A /* Pods-Runner.debug.xcconfig */,
				308B3CEF5FE9598FFF3EED0E /* Pods-Runner.release.xcconfig */,
				8508A2C669BAF03F30193E2F /* Pods-Runner.profile.xcconfig */,
				CD39D165DC88BD3C86813530 /* Pods-RunnerTests.debug.xcconfig */,
				8A844B79F7E216878B8851B9 /* Pods-RunnerTests.release.xcconfig */,
				E83ABCA4F66A63D043806FE7 /* Pods-RunnerTests.profile.xcconfig */,
			);
			name = Pods;
			path = Pods;
			sourceTree = "<group>";
		};
		331C80D6294CF71000263BE5 /* RunnerTests */ = {
			isa = PBXGroup;
			children = (
				331C80D7294CF71000263BE5 /* RunnerTests.swift */,
			);
			path = RunnerTests;
			sourceTree = "<group>";
		};
		33BA886A226E78AF003329D5 /* Configs */ = {
			isa = PBXGroup;
			children = (
				33E5194F232828860026EE4D /* AppInfo.xcconfig */,
				9740EEB21CF90195004384FC /* Debug.xcconfig */,
				7AFA3C8E1D35360C0083082E /* Release.xcconfig */,
				333000ED22D3DE5D00554162 /* Warnings.xcconfig */,
			);
			path = Configs;
			sourceTree = "<group>";
		};
		33CC10E42044A3C60003C045 = {
			isa = PBXGroup;
			children = (
				33FAB671232836740065AC1E /* Runner */,
				33CEB47122A05771004F2AC0 /* Flutter */,
				331C80D6294CF71000263BE5 /* RunnerTests */,
				33CC10EE2044A3C60003C045 /* Products */,
				D73912EC22F37F3D000D13A0 /* Frameworks */,
				0CFBBA13A1F423169E5F06BD /* Pods */,
			);
			sourceTree = "<group>";
		};
		33CC10EE2044A3C60003C045 /* Products */ = {
			isa = PBXGroup;
			children = (
<<<<<<< HEAD
				33CC10ED2044A3C60003C045 /* multipass_gui.app */,
				331C80D5294CF71000263BE5 /* RunnerTests.xctest */,
=======
				33CC10ED2044A3C60003C045 /* Multipass.app */,
>>>>>>> cd8ee048
			);
			name = Products;
			sourceTree = "<group>";
		};
		33CC11242044D66E0003C045 /* Resources */ = {
			isa = PBXGroup;
			children = (
				33CC10F22044A3C60003C045 /* Assets.xcassets */,
				33CC10F42044A3C60003C045 /* MainMenu.xib */,
				33CC10F72044A3C60003C045 /* Info.plist */,
			);
			name = Resources;
			path = ..;
			sourceTree = "<group>";
		};
		33CEB47122A05771004F2AC0 /* Flutter */ = {
			isa = PBXGroup;
			children = (
				335BBD1A22A9A15E00E9071D /* GeneratedPluginRegistrant.swift */,
				33CEB47222A05771004F2AC0 /* Flutter-Debug.xcconfig */,
				33CEB47422A05771004F2AC0 /* Flutter-Release.xcconfig */,
				33CEB47722A0578A004F2AC0 /* Flutter-Generated.xcconfig */,
			);
			path = Flutter;
			sourceTree = "<group>";
		};
		33FAB671232836740065AC1E /* Runner */ = {
			isa = PBXGroup;
			children = (
				33CC10F02044A3C60003C045 /* AppDelegate.swift */,
				33CC11122044BFA00003C045 /* MainFlutterWindow.swift */,
				33E51913231747F40026EE4D /* DebugProfile.entitlements */,
				33E51914231749380026EE4D /* Release.entitlements */,
				33CC11242044D66E0003C045 /* Resources */,
				33BA886A226E78AF003329D5 /* Configs */,
			);
			path = Runner;
			sourceTree = "<group>";
		};
		D73912EC22F37F3D000D13A0 /* Frameworks */ = {
			isa = PBXGroup;
			children = (
				9EE07778F0EABA0076B64FED /* Pods_Runner.framework */,
				E83D45693C567AE838AE72DC /* Pods_RunnerTests.framework */,
			);
			name = Frameworks;
			sourceTree = "<group>";
		};
/* End PBXGroup section */

/* Begin PBXNativeTarget section */
		331C80D4294CF70F00263BE5 /* RunnerTests */ = {
			isa = PBXNativeTarget;
			buildConfigurationList = 331C80DE294CF71000263BE5 /* Build configuration list for PBXNativeTarget "RunnerTests" */;
			buildPhases = (
				8884889C1B3D0B986C964EAD /* [CP] Check Pods Manifest.lock */,
				331C80D1294CF70F00263BE5 /* Sources */,
				331C80D2294CF70F00263BE5 /* Frameworks */,
				331C80D3294CF70F00263BE5 /* Resources */,
			);
			buildRules = (
			);
			dependencies = (
				331C80DA294CF71000263BE5 /* PBXTargetDependency */,
			);
			name = RunnerTests;
			productName = RunnerTests;
			productReference = 331C80D5294CF71000263BE5 /* RunnerTests.xctest */;
			productType = "com.apple.product-type.bundle.unit-test";
		};
		33CC10EC2044A3C60003C045 /* Runner */ = {
			isa = PBXNativeTarget;
			buildConfigurationList = 33CC10FB2044A3C60003C045 /* Build configuration list for PBXNativeTarget "Runner" */;
			buildPhases = (
				A86C8DEDA8C985A6BE57FF66 /* [CP] Check Pods Manifest.lock */,
				33CC10E92044A3C60003C045 /* Sources */,
				33CC10EA2044A3C60003C045 /* Frameworks */,
				33CC10EB2044A3C60003C045 /* Resources */,
				33CC110E2044A8840003C045 /* Bundle Framework */,
				3399D490228B24CF009A79C7 /* ShellScript */,
				EA70CB5C0682FD9C53421EFF /* [CP] Embed Pods Frameworks */,
			);
			buildRules = (
			);
			dependencies = (
				33CC11202044C79F0003C045 /* PBXTargetDependency */,
			);
			name = Runner;
			productName = Runner;
			productReference = 33CC10ED2044A3C60003C045 /* Multipass.app */;
			productType = "com.apple.product-type.application";
		};
/* End PBXNativeTarget section */

/* Begin PBXProject section */
		33CC10E52044A3C60003C045 /* Project object */ = {
			isa = PBXProject;
			attributes = {
				LastSwiftUpdateCheck = 0920;
				LastUpgradeCheck = 1300;
				ORGANIZATIONNAME = "";
				TargetAttributes = {
					331C80D4294CF70F00263BE5 = {
						CreatedOnToolsVersion = 14.0;
						TestTargetID = 33CC10EC2044A3C60003C045;
					};
					33CC10EC2044A3C60003C045 = {
						CreatedOnToolsVersion = 9.2;
						LastSwiftMigration = 1100;
						ProvisioningStyle = Automatic;
						SystemCapabilities = {
							com.apple.Sandbox = {
								enabled = 1;
							};
						};
					};
					33CC111A2044C6BA0003C045 = {
						CreatedOnToolsVersion = 9.2;
						ProvisioningStyle = Manual;
					};
				};
			};
			buildConfigurationList = 33CC10E82044A3C60003C045 /* Build configuration list for PBXProject "Runner" */;
			compatibilityVersion = "Xcode 9.3";
			developmentRegion = en;
			hasScannedForEncodings = 0;
			knownRegions = (
				en,
				Base,
			);
			mainGroup = 33CC10E42044A3C60003C045;
			productRefGroup = 33CC10EE2044A3C60003C045 /* Products */;
			projectDirPath = "";
			projectRoot = "";
			targets = (
				33CC10EC2044A3C60003C045 /* Runner */,
				331C80D4294CF70F00263BE5 /* RunnerTests */,
				33CC111A2044C6BA0003C045 /* Flutter Assemble */,
			);
		};
/* End PBXProject section */

/* Begin PBXResourcesBuildPhase section */
		331C80D3294CF70F00263BE5 /* Resources */ = {
			isa = PBXResourcesBuildPhase;
			buildActionMask = 2147483647;
			files = (
			);
			runOnlyForDeploymentPostprocessing = 0;
		};
		33CC10EB2044A3C60003C045 /* Resources */ = {
			isa = PBXResourcesBuildPhase;
			buildActionMask = 2147483647;
			files = (
				33CC10F32044A3C60003C045 /* Assets.xcassets in Resources */,
				33CC10F62044A3C60003C045 /* MainMenu.xib in Resources */,
			);
			runOnlyForDeploymentPostprocessing = 0;
		};
/* End PBXResourcesBuildPhase section */

/* Begin PBXShellScriptBuildPhase section */
		3399D490228B24CF009A79C7 /* ShellScript */ = {
			isa = PBXShellScriptBuildPhase;
			alwaysOutOfDate = 1;
			buildActionMask = 2147483647;
			files = (
			);
			inputFileListPaths = (
			);
			inputPaths = (
			);
			outputFileListPaths = (
			);
			outputPaths = (
			);
			runOnlyForDeploymentPostprocessing = 0;
			shellPath = /bin/sh;
			shellScript = "echo \"$PRODUCT_NAME.app\" > \"$PROJECT_DIR\"/Flutter/ephemeral/.app_filename && \"$FLUTTER_ROOT\"/packages/flutter_tools/bin/macos_assemble.sh embed\n";
		};
		33CC111E2044C6BF0003C045 /* ShellScript */ = {
			isa = PBXShellScriptBuildPhase;
			buildActionMask = 2147483647;
			files = (
			);
			inputFileListPaths = (
				Flutter/ephemeral/FlutterInputs.xcfilelist,
			);
			inputPaths = (
				Flutter/ephemeral/tripwire,
			);
			outputFileListPaths = (
				Flutter/ephemeral/FlutterOutputs.xcfilelist,
			);
			outputPaths = (
			);
			runOnlyForDeploymentPostprocessing = 0;
			shellPath = /bin/sh;
			shellScript = "\"$FLUTTER_ROOT\"/packages/flutter_tools/bin/macos_assemble.sh && touch Flutter/ephemeral/tripwire";
		};
		8884889C1B3D0B986C964EAD /* [CP] Check Pods Manifest.lock */ = {
			isa = PBXShellScriptBuildPhase;
			buildActionMask = 2147483647;
			files = (
			);
			inputFileListPaths = (
			);
			inputPaths = (
				"${PODS_PODFILE_DIR_PATH}/Podfile.lock",
				"${PODS_ROOT}/Manifest.lock",
			);
			name = "[CP] Check Pods Manifest.lock";
			outputFileListPaths = (
			);
			outputPaths = (
				"$(DERIVED_FILE_DIR)/Pods-RunnerTests-checkManifestLockResult.txt",
			);
			runOnlyForDeploymentPostprocessing = 0;
			shellPath = /bin/sh;
			shellScript = "diff \"${PODS_PODFILE_DIR_PATH}/Podfile.lock\" \"${PODS_ROOT}/Manifest.lock\" > /dev/null\nif [ $? != 0 ] ; then\n    # print error to STDERR\n    echo \"error: The sandbox is not in sync with the Podfile.lock. Run 'pod install' or update your CocoaPods installation.\" >&2\n    exit 1\nfi\n# This output is used by Xcode 'outputs' to avoid re-running this script phase.\necho \"SUCCESS\" > \"${SCRIPT_OUTPUT_FILE_0}\"\n";
			showEnvVarsInLog = 0;
		};
		A86C8DEDA8C985A6BE57FF66 /* [CP] Check Pods Manifest.lock */ = {
			isa = PBXShellScriptBuildPhase;
			buildActionMask = 2147483647;
			files = (
			);
			inputFileListPaths = (
			);
			inputPaths = (
				"${PODS_PODFILE_DIR_PATH}/Podfile.lock",
				"${PODS_ROOT}/Manifest.lock",
			);
			name = "[CP] Check Pods Manifest.lock";
			outputFileListPaths = (
			);
			outputPaths = (
				"$(DERIVED_FILE_DIR)/Pods-Runner-checkManifestLockResult.txt",
			);
			runOnlyForDeploymentPostprocessing = 0;
			shellPath = /bin/sh;
			shellScript = "diff \"${PODS_PODFILE_DIR_PATH}/Podfile.lock\" \"${PODS_ROOT}/Manifest.lock\" > /dev/null\nif [ $? != 0 ] ; then\n    # print error to STDERR\n    echo \"error: The sandbox is not in sync with the Podfile.lock. Run 'pod install' or update your CocoaPods installation.\" >&2\n    exit 1\nfi\n# This output is used by Xcode 'outputs' to avoid re-running this script phase.\necho \"SUCCESS\" > \"${SCRIPT_OUTPUT_FILE_0}\"\n";
			showEnvVarsInLog = 0;
		};
		EA70CB5C0682FD9C53421EFF /* [CP] Embed Pods Frameworks */ = {
			isa = PBXShellScriptBuildPhase;
			buildActionMask = 2147483647;
			files = (
			);
			inputFileListPaths = (
				"${PODS_ROOT}/Target Support Files/Pods-Runner/Pods-Runner-frameworks-${CONFIGURATION}-input-files.xcfilelist",
			);
			name = "[CP] Embed Pods Frameworks";
			outputFileListPaths = (
				"${PODS_ROOT}/Target Support Files/Pods-Runner/Pods-Runner-frameworks-${CONFIGURATION}-output-files.xcfilelist",
			);
			runOnlyForDeploymentPostprocessing = 0;
			shellPath = /bin/sh;
			shellScript = "\"${PODS_ROOT}/Target Support Files/Pods-Runner/Pods-Runner-frameworks.sh\"\n";
			showEnvVarsInLog = 0;
		};
/* End PBXShellScriptBuildPhase section */

/* Begin PBXSourcesBuildPhase section */
		331C80D1294CF70F00263BE5 /* Sources */ = {
			isa = PBXSourcesBuildPhase;
			buildActionMask = 2147483647;
			files = (
				331C80D8294CF71000263BE5 /* RunnerTests.swift in Sources */,
			);
			runOnlyForDeploymentPostprocessing = 0;
		};
		33CC10E92044A3C60003C045 /* Sources */ = {
			isa = PBXSourcesBuildPhase;
			buildActionMask = 2147483647;
			files = (
				33CC11132044BFA00003C045 /* MainFlutterWindow.swift in Sources */,
				33CC10F12044A3C60003C045 /* AppDelegate.swift in Sources */,
				335BBD1B22A9A15E00E9071D /* GeneratedPluginRegistrant.swift in Sources */,
			);
			runOnlyForDeploymentPostprocessing = 0;
		};
/* End PBXSourcesBuildPhase section */

/* Begin PBXTargetDependency section */
		331C80DA294CF71000263BE5 /* PBXTargetDependency */ = {
			isa = PBXTargetDependency;
			target = 33CC10EC2044A3C60003C045 /* Runner */;
			targetProxy = 331C80D9294CF71000263BE5 /* PBXContainerItemProxy */;
		};
		33CC11202044C79F0003C045 /* PBXTargetDependency */ = {
			isa = PBXTargetDependency;
			target = 33CC111A2044C6BA0003C045 /* Flutter Assemble */;
			targetProxy = 33CC111F2044C79F0003C045 /* PBXContainerItemProxy */;
		};
/* End PBXTargetDependency section */

/* Begin PBXVariantGroup section */
		33CC10F42044A3C60003C045 /* MainMenu.xib */ = {
			isa = PBXVariantGroup;
			children = (
				33CC10F52044A3C60003C045 /* Base */,
			);
			name = MainMenu.xib;
			path = Runner;
			sourceTree = "<group>";
		};
/* End PBXVariantGroup section */

/* Begin XCBuildConfiguration section */
		331C80DB294CF71000263BE5 /* Debug */ = {
			isa = XCBuildConfiguration;
			baseConfigurationReference = CD39D165DC88BD3C86813530 /* Pods-RunnerTests.debug.xcconfig */;
			buildSettings = {
				BUNDLE_LOADER = "$(TEST_HOST)";
				CURRENT_PROJECT_VERSION = 1;
				GENERATE_INFOPLIST_FILE = YES;
				MARKETING_VERSION = 1.0;
				PRODUCT_BUNDLE_IDENTIFIER = com.canonical.multipassGui.RunnerTests;
				PRODUCT_NAME = "$(TARGET_NAME)";
				SWIFT_VERSION = 5.0;
				TEST_HOST = "$(BUILT_PRODUCTS_DIR)/multipass_gui.app/$(BUNDLE_EXECUTABLE_FOLDER_PATH)/multipass_gui";
			};
			name = Debug;
		};
		331C80DC294CF71000263BE5 /* Release */ = {
			isa = XCBuildConfiguration;
			baseConfigurationReference = 8A844B79F7E216878B8851B9 /* Pods-RunnerTests.release.xcconfig */;
			buildSettings = {
				BUNDLE_LOADER = "$(TEST_HOST)";
				CURRENT_PROJECT_VERSION = 1;
				GENERATE_INFOPLIST_FILE = YES;
				MARKETING_VERSION = 1.0;
				PRODUCT_BUNDLE_IDENTIFIER = com.canonical.multipassGui.RunnerTests;
				PRODUCT_NAME = "$(TARGET_NAME)";
				SWIFT_VERSION = 5.0;
				TEST_HOST = "$(BUILT_PRODUCTS_DIR)/multipass_gui.app/$(BUNDLE_EXECUTABLE_FOLDER_PATH)/multipass_gui";
			};
			name = Release;
		};
		331C80DD294CF71000263BE5 /* Profile */ = {
			isa = XCBuildConfiguration;
			baseConfigurationReference = E83ABCA4F66A63D043806FE7 /* Pods-RunnerTests.profile.xcconfig */;
			buildSettings = {
				BUNDLE_LOADER = "$(TEST_HOST)";
				CURRENT_PROJECT_VERSION = 1;
				GENERATE_INFOPLIST_FILE = YES;
				MARKETING_VERSION = 1.0;
				PRODUCT_BUNDLE_IDENTIFIER = com.canonical.multipassGui.RunnerTests;
				PRODUCT_NAME = "$(TARGET_NAME)";
				SWIFT_VERSION = 5.0;
				TEST_HOST = "$(BUILT_PRODUCTS_DIR)/multipass_gui.app/$(BUNDLE_EXECUTABLE_FOLDER_PATH)/multipass_gui";
			};
			name = Profile;
		};
		338D0CE9231458BD00FA5F75 /* Profile */ = {
			isa = XCBuildConfiguration;
			baseConfigurationReference = 7AFA3C8E1D35360C0083082E /* Release.xcconfig */;
			buildSettings = {
				ALWAYS_SEARCH_USER_PATHS = NO;
				CLANG_ANALYZER_NONNULL = YES;
				CLANG_ANALYZER_NUMBER_OBJECT_CONVERSION = YES_AGGRESSIVE;
				CLANG_CXX_LANGUAGE_STANDARD = "gnu++14";
				CLANG_CXX_LIBRARY = "libc++";
				CLANG_ENABLE_MODULES = YES;
				CLANG_ENABLE_OBJC_ARC = YES;
				CLANG_WARN_BLOCK_CAPTURE_AUTORELEASING = YES;
				CLANG_WARN_BOOL_CONVERSION = YES;
				CLANG_WARN_CONSTANT_CONVERSION = YES;
				CLANG_WARN_DEPRECATED_OBJC_IMPLEMENTATIONS = YES;
				CLANG_WARN_DIRECT_OBJC_ISA_USAGE = YES_ERROR;
				CLANG_WARN_DOCUMENTATION_COMMENTS = YES;
				CLANG_WARN_EMPTY_BODY = YES;
				CLANG_WARN_ENUM_CONVERSION = YES;
				CLANG_WARN_INFINITE_RECURSION = YES;
				CLANG_WARN_INT_CONVERSION = YES;
				CLANG_WARN_NON_LITERAL_NULL_CONVERSION = YES;
				CLANG_WARN_OBJC_LITERAL_CONVERSION = YES;
				CLANG_WARN_OBJC_ROOT_CLASS = YES_ERROR;
				CLANG_WARN_RANGE_LOOP_ANALYSIS = YES;
				CLANG_WARN_SUSPICIOUS_MOVE = YES;
				CODE_SIGN_IDENTITY = "-";
				COPY_PHASE_STRIP = NO;
				DEBUG_INFORMATION_FORMAT = "dwarf-with-dsym";
				ENABLE_NS_ASSERTIONS = NO;
				ENABLE_STRICT_OBJC_MSGSEND = YES;
				GCC_C_LANGUAGE_STANDARD = gnu11;
				GCC_NO_COMMON_BLOCKS = YES;
				GCC_WARN_64_TO_32_BIT_CONVERSION = YES;
				GCC_WARN_ABOUT_RETURN_TYPE = YES_ERROR;
				GCC_WARN_UNINITIALIZED_AUTOS = YES_AGGRESSIVE;
				GCC_WARN_UNUSED_FUNCTION = YES;
				GCC_WARN_UNUSED_VARIABLE = YES;
				MACOSX_DEPLOYMENT_TARGET = 10.14;
				MTL_ENABLE_DEBUG_INFO = NO;
				SDKROOT = macosx;
				SWIFT_COMPILATION_MODE = wholemodule;
				SWIFT_OPTIMIZATION_LEVEL = "-O";
			};
			name = Profile;
		};
		338D0CEA231458BD00FA5F75 /* Profile */ = {
			isa = XCBuildConfiguration;
			baseConfigurationReference = 33E5194F232828860026EE4D /* AppInfo.xcconfig */;
			buildSettings = {
				ASSETCATALOG_COMPILER_APPICON_NAME = AppIcon;
				CLANG_ENABLE_MODULES = YES;
				CODE_SIGN_ENTITLEMENTS = Runner/DebugProfile.entitlements;
				CODE_SIGN_STYLE = Automatic;
				COMBINE_HIDPI_IMAGES = YES;
				INFOPLIST_FILE = Runner/Info.plist;
				LD_RUNPATH_SEARCH_PATHS = (
					"$(inherited)",
					"@executable_path/../Frameworks",
					"@executable_path/../../../../lib",
				);
				PROVISIONING_PROFILE_SPECIFIER = "";
				SWIFT_VERSION = 5.0;
			};
			name = Profile;
		};
		338D0CEB231458BD00FA5F75 /* Profile */ = {
			isa = XCBuildConfiguration;
			buildSettings = {
				CODE_SIGN_STYLE = Manual;
				PRODUCT_NAME = "$(TARGET_NAME)";
			};
			name = Profile;
		};
		33CC10F92044A3C60003C045 /* Debug */ = {
			isa = XCBuildConfiguration;
			baseConfigurationReference = 9740EEB21CF90195004384FC /* Debug.xcconfig */;
			buildSettings = {
				ALWAYS_SEARCH_USER_PATHS = NO;
				CLANG_ANALYZER_NONNULL = YES;
				CLANG_ANALYZER_NUMBER_OBJECT_CONVERSION = YES_AGGRESSIVE;
				CLANG_CXX_LANGUAGE_STANDARD = "gnu++14";
				CLANG_CXX_LIBRARY = "libc++";
				CLANG_ENABLE_MODULES = YES;
				CLANG_ENABLE_OBJC_ARC = YES;
				CLANG_WARN_BLOCK_CAPTURE_AUTORELEASING = YES;
				CLANG_WARN_BOOL_CONVERSION = YES;
				CLANG_WARN_CONSTANT_CONVERSION = YES;
				CLANG_WARN_DEPRECATED_OBJC_IMPLEMENTATIONS = YES;
				CLANG_WARN_DIRECT_OBJC_ISA_USAGE = YES_ERROR;
				CLANG_WARN_DOCUMENTATION_COMMENTS = YES;
				CLANG_WARN_EMPTY_BODY = YES;
				CLANG_WARN_ENUM_CONVERSION = YES;
				CLANG_WARN_INFINITE_RECURSION = YES;
				CLANG_WARN_INT_CONVERSION = YES;
				CLANG_WARN_NON_LITERAL_NULL_CONVERSION = YES;
				CLANG_WARN_OBJC_LITERAL_CONVERSION = YES;
				CLANG_WARN_OBJC_ROOT_CLASS = YES_ERROR;
				CLANG_WARN_RANGE_LOOP_ANALYSIS = YES;
				CLANG_WARN_SUSPICIOUS_MOVE = YES;
				CODE_SIGN_IDENTITY = "-";
				COPY_PHASE_STRIP = NO;
				DEBUG_INFORMATION_FORMAT = dwarf;
				ENABLE_STRICT_OBJC_MSGSEND = YES;
				ENABLE_TESTABILITY = YES;
				GCC_C_LANGUAGE_STANDARD = gnu11;
				GCC_DYNAMIC_NO_PIC = NO;
				GCC_NO_COMMON_BLOCKS = YES;
				GCC_OPTIMIZATION_LEVEL = 0;
				GCC_PREPROCESSOR_DEFINITIONS = (
					"DEBUG=1",
					"$(inherited)",
				);
				GCC_WARN_64_TO_32_BIT_CONVERSION = YES;
				GCC_WARN_ABOUT_RETURN_TYPE = YES_ERROR;
				GCC_WARN_UNINITIALIZED_AUTOS = YES_AGGRESSIVE;
				GCC_WARN_UNUSED_FUNCTION = YES;
				GCC_WARN_UNUSED_VARIABLE = YES;
				MACOSX_DEPLOYMENT_TARGET = 10.14;
				MTL_ENABLE_DEBUG_INFO = YES;
				ONLY_ACTIVE_ARCH = YES;
				SDKROOT = macosx;
				SWIFT_ACTIVE_COMPILATION_CONDITIONS = DEBUG;
				SWIFT_OPTIMIZATION_LEVEL = "-Onone";
			};
			name = Debug;
		};
		33CC10FA2044A3C60003C045 /* Release */ = {
			isa = XCBuildConfiguration;
			baseConfigurationReference = 7AFA3C8E1D35360C0083082E /* Release.xcconfig */;
			buildSettings = {
				ALWAYS_SEARCH_USER_PATHS = NO;
				CLANG_ANALYZER_NONNULL = YES;
				CLANG_ANALYZER_NUMBER_OBJECT_CONVERSION = YES_AGGRESSIVE;
				CLANG_CXX_LANGUAGE_STANDARD = "gnu++14";
				CLANG_CXX_LIBRARY = "libc++";
				CLANG_ENABLE_MODULES = YES;
				CLANG_ENABLE_OBJC_ARC = YES;
				CLANG_WARN_BLOCK_CAPTURE_AUTORELEASING = YES;
				CLANG_WARN_BOOL_CONVERSION = YES;
				CLANG_WARN_CONSTANT_CONVERSION = YES;
				CLANG_WARN_DEPRECATED_OBJC_IMPLEMENTATIONS = YES;
				CLANG_WARN_DIRECT_OBJC_ISA_USAGE = YES_ERROR;
				CLANG_WARN_DOCUMENTATION_COMMENTS = YES;
				CLANG_WARN_EMPTY_BODY = YES;
				CLANG_WARN_ENUM_CONVERSION = YES;
				CLANG_WARN_INFINITE_RECURSION = YES;
				CLANG_WARN_INT_CONVERSION = YES;
				CLANG_WARN_NON_LITERAL_NULL_CONVERSION = YES;
				CLANG_WARN_OBJC_LITERAL_CONVERSION = YES;
				CLANG_WARN_OBJC_ROOT_CLASS = YES_ERROR;
				CLANG_WARN_RANGE_LOOP_ANALYSIS = YES;
				CLANG_WARN_SUSPICIOUS_MOVE = YES;
				CODE_SIGN_IDENTITY = "-";
				COPY_PHASE_STRIP = NO;
				DEBUG_INFORMATION_FORMAT = "dwarf-with-dsym";
				ENABLE_NS_ASSERTIONS = NO;
				ENABLE_STRICT_OBJC_MSGSEND = YES;
				GCC_C_LANGUAGE_STANDARD = gnu11;
				GCC_NO_COMMON_BLOCKS = YES;
				GCC_WARN_64_TO_32_BIT_CONVERSION = YES;
				GCC_WARN_ABOUT_RETURN_TYPE = YES_ERROR;
				GCC_WARN_UNINITIALIZED_AUTOS = YES_AGGRESSIVE;
				GCC_WARN_UNUSED_FUNCTION = YES;
				GCC_WARN_UNUSED_VARIABLE = YES;
				MACOSX_DEPLOYMENT_TARGET = 10.14;
				MTL_ENABLE_DEBUG_INFO = NO;
				SDKROOT = macosx;
				SWIFT_COMPILATION_MODE = wholemodule;
				SWIFT_OPTIMIZATION_LEVEL = "-O";
			};
			name = Release;
		};
		33CC10FC2044A3C60003C045 /* Debug */ = {
			isa = XCBuildConfiguration;
			baseConfigurationReference = 33E5194F232828860026EE4D /* AppInfo.xcconfig */;
			buildSettings = {
				ASSETCATALOG_COMPILER_APPICON_NAME = AppIcon;
				CLANG_ENABLE_MODULES = YES;
				CODE_SIGN_ENTITLEMENTS = Runner/DebugProfile.entitlements;
				CODE_SIGN_STYLE = Automatic;
				COMBINE_HIDPI_IMAGES = YES;
				INFOPLIST_FILE = Runner/Info.plist;
				LD_RUNPATH_SEARCH_PATHS = (
					"$(inherited)",
					"@executable_path/../Frameworks",
					"@executable_path/../../../../lib",
				);
				PROVISIONING_PROFILE_SPECIFIER = "";
				SWIFT_OPTIMIZATION_LEVEL = "-Onone";
				SWIFT_VERSION = 5.0;
			};
			name = Debug;
		};
		33CC10FD2044A3C60003C045 /* Release */ = {
			isa = XCBuildConfiguration;
			baseConfigurationReference = 33E5194F232828860026EE4D /* AppInfo.xcconfig */;
			buildSettings = {
				ASSETCATALOG_COMPILER_APPICON_NAME = AppIcon;
				CLANG_ENABLE_MODULES = YES;
				CODE_SIGN_ENTITLEMENTS = Runner/Release.entitlements;
				CODE_SIGN_STYLE = Automatic;
				COMBINE_HIDPI_IMAGES = YES;
				INFOPLIST_FILE = Runner/Info.plist;
				LD_RUNPATH_SEARCH_PATHS = (
					"$(inherited)",
					"@executable_path/../Frameworks",
					"@executable_path/../../../../lib",
				);
				PROVISIONING_PROFILE_SPECIFIER = "";
				SWIFT_VERSION = 5.0;
			};
			name = Release;
		};
		33CC111C2044C6BA0003C045 /* Debug */ = {
			isa = XCBuildConfiguration;
			buildSettings = {
				CODE_SIGN_STYLE = Manual;
				PRODUCT_NAME = "$(TARGET_NAME)";
			};
			name = Debug;
		};
		33CC111D2044C6BA0003C045 /* Release */ = {
			isa = XCBuildConfiguration;
			buildSettings = {
				CODE_SIGN_STYLE = Automatic;
				PRODUCT_NAME = "$(TARGET_NAME)";
			};
			name = Release;
		};
/* End XCBuildConfiguration section */

/* Begin XCConfigurationList section */
		331C80DE294CF71000263BE5 /* Build configuration list for PBXNativeTarget "RunnerTests" */ = {
			isa = XCConfigurationList;
			buildConfigurations = (
				331C80DB294CF71000263BE5 /* Debug */,
				331C80DC294CF71000263BE5 /* Release */,
				331C80DD294CF71000263BE5 /* Profile */,
			);
			defaultConfigurationIsVisible = 0;
			defaultConfigurationName = Release;
		};
		33CC10E82044A3C60003C045 /* Build configuration list for PBXProject "Runner" */ = {
			isa = XCConfigurationList;
			buildConfigurations = (
				33CC10F92044A3C60003C045 /* Debug */,
				33CC10FA2044A3C60003C045 /* Release */,
				338D0CE9231458BD00FA5F75 /* Profile */,
			);
			defaultConfigurationIsVisible = 0;
			defaultConfigurationName = Release;
		};
		33CC10FB2044A3C60003C045 /* Build configuration list for PBXNativeTarget "Runner" */ = {
			isa = XCConfigurationList;
			buildConfigurations = (
				33CC10FC2044A3C60003C045 /* Debug */,
				33CC10FD2044A3C60003C045 /* Release */,
				338D0CEA231458BD00FA5F75 /* Profile */,
			);
			defaultConfigurationIsVisible = 0;
			defaultConfigurationName = Release;
		};
		33CC111B2044C6BA0003C045 /* Build configuration list for PBXAggregateTarget "Flutter Assemble" */ = {
			isa = XCConfigurationList;
			buildConfigurations = (
				33CC111C2044C6BA0003C045 /* Debug */,
				33CC111D2044C6BA0003C045 /* Release */,
				338D0CEB231458BD00FA5F75 /* Profile */,
			);
			defaultConfigurationIsVisible = 0;
			defaultConfigurationName = Release;
		};
/* End XCConfigurationList section */
	};
	rootObject = 33CC10E52044A3C60003C045 /* Project object */;
}<|MERGE_RESOLUTION|>--- conflicted
+++ resolved
@@ -158,12 +158,7 @@
 		33CC10EE2044A3C60003C045 /* Products */ = {
 			isa = PBXGroup;
 			children = (
-<<<<<<< HEAD
-				33CC10ED2044A3C60003C045 /* multipass_gui.app */,
-				331C80D5294CF71000263BE5 /* RunnerTests.xctest */,
-=======
 				33CC10ED2044A3C60003C045 /* Multipass.app */,
->>>>>>> cd8ee048
 			);
 			name = Products;
 			sourceTree = "<group>";
