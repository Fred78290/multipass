import 'dart:async';
import 'dart:io';

import 'package:fpdart/fpdart.dart';
import 'package:grpc/grpc.dart';
import 'package:protobuf/protobuf.dart' hide RpcClient;
import 'package:rxdart/rxdart.dart';

import 'logger.dart';
import 'providers.dart';
import 'update_available.dart';

export 'generated/multipass.pbgrpc.dart';

typedef Status = InstanceStatus_Status;
typedef VmInfo = DetailedInfoItem;
typedef ImageInfo = FindReply_ImageInfo;
typedef MountPaths = MountInfo_MountPaths;
typedef RpcMessage = GeneratedMessage;

extension on RpcMessage {
  String get repr => '$runtimeType${toProto3Json()}';
}

void checkForUpdate(RpcMessage message) {
  final updateInfo = switch (message) {
    LaunchReply launchReply => launchReply.updateInfo,
    InfoReply infoReply => infoReply.updateInfo,
    ListReply listReply => listReply.updateInfo,
    NetworksReply networksReply => networksReply.updateInfo,
    StartReply startReply => startReply.updateInfo,
    RestartReply restartReply => restartReply.updateInfo,
    VersionReply versionReply => versionReply.updateInfo,
    _ => UpdateInfo(),
  };

  providerContainer.read(updateProvider.notifier).set(updateInfo);
}

void Function(StreamNotification<RpcMessage>) logGrpc(RpcMessage request) {
  return (notification) {
    switch (notification.kind) {
      case NotificationKind.data:
        final reply = notification.requireDataValue.deepCopy();
        if (reply is SSHInfoReply) {
          for (final info in reply.sshInfo.values) {
            info.privKeyBase64 = '*hidden*';
          }
        }
        if (reply is LaunchReply) {
          final percent = reply.launchProgress.percentComplete;
          if (!['0', '100', '-1'].contains(percent)) return;
        }
        logger.i('${request.repr} received ${reply.repr}');
      case NotificationKind.error:
        final es = notification.errorAndStackTraceOrNull;
        logger.e(
          '${request.repr} received an error',
          error: es?.error,
          stackTrace: es?.stackTrace,
        );
      case NotificationKind.done:
        logger.i('${request.repr} is done');
    }
  };
}

class GrpcClient {
  final RpcClient _client;

  GrpcClient(this._client);

  Stream<Either<LaunchReply, MountReply>?> launch(
    LaunchRequest request, {
    List<MountRequest> mountRequests = const [],
    Future<void>? cancel,
  }) async* {
    logger.i('Sent ${request.repr}');
    final launchStream = _client.launch(Stream.value(request));
    cancel?.then((_) => launchStream.cancel());
    yield* launchStream
        .doOnData(checkForUpdate)
        .doOnEach(logGrpc(request))
        .map(Either.left);
    for (final mountRequest in mountRequests) {
      logger.i('Sent ${mountRequest.repr}');
      yield* _client
          .mount(Stream.value(mountRequest))
          .doOnEach(logGrpc(mountRequest))
          .map(Either.right);
    }
  }

  Future<Rep?> doRpc<Req extends RpcMessage, Rep extends RpcMessage>(
    ResponseStream<Rep> Function(Stream<Req> request) action,
    Req request, {
    bool checkUpdates = false,
    bool log = true,
  }) {
    if (log) logger.i('Sent ${request.repr}');
    Stream<Rep> replyStream = action(Stream.value(request));
    if (checkUpdates) replyStream = replyStream.doOnData(checkForUpdate);
    if (log) replyStream = replyStream.doOnEach(logGrpc(request));
    return replyStream.lastOrNull;
  }

  Future<StartReply?> start(Iterable<String> names) {
    return doRpc(
      _client.start,
      StartRequest(instanceNames: InstanceNames(instanceName: names)),
      checkUpdates: true,
    );
<<<<<<< HEAD
    logger.i('Sent ${request.repr}');
    return _client
        .start(Stream.value(request))
        .doOnData(checkForUpdate)
        .doOnEach(logGrpc(request))
        .lastOrNull;
=======
>>>>>>> 637e4313
  }

  Future<StopReply?> stop(Iterable<String> names) {
    return doRpc(
      _client.stop,
      StopRequest(instanceNames: InstanceNames(instanceName: names)),
    );
<<<<<<< HEAD
    logger.i('Sent ${request.repr}');
    return _client
        .stop(Stream.value(request))
        .doOnEach(logGrpc(request))
        .lastOrNull;
=======
>>>>>>> 637e4313
  }

  Future<SuspendReply?> suspend(Iterable<String> names) {
    return doRpc(
      _client.suspend,
      SuspendRequest(instanceNames: InstanceNames(instanceName: names)),
    );
<<<<<<< HEAD
    logger.i('Sent ${request.repr}');
    return _client
        .suspend(Stream.value(request))
        .doOnEach(logGrpc(request))
        .lastOrNull;
=======
>>>>>>> 637e4313
  }

  Future<RestartReply?> restart(Iterable<String> names) {
    return doRpc(
      _client.restart,
      RestartRequest(instanceNames: InstanceNames(instanceName: names)),
      checkUpdates: true,
    );
<<<<<<< HEAD
    logger.i('Sent ${request.repr}');
    return _client
        .restart(Stream.value(request))
        .doOnData(checkForUpdate)
        .doOnEach(logGrpc(request))
        .lastOrNull;
=======
>>>>>>> 637e4313
  }

  Future<DeleteReply?> delete(Iterable<String> names) {
    return doRpc(
      _client.delet,
      DeleteRequest(
        instanceSnapshotPairs: names.map(
          (name) => InstanceSnapshotPair(instanceName: name),
        ),
      ),
    );
<<<<<<< HEAD
    logger.i('Sent ${request.repr}');
    return _client
        .delet(Stream.value(request))
        .doOnEach(logGrpc(request))
        .lastOrNull;
=======
>>>>>>> 637e4313
  }

  Future<RecoverReply?> recover(Iterable<String> names) {
    return doRpc(
      _client.recover,
      RecoverRequest(instanceNames: InstanceNames(instanceName: names)),
    );
<<<<<<< HEAD
    logger.i('Sent ${request.repr}');
    return _client
        .recover(Stream.value(request))
        .doOnEach(logGrpc(request))
        .lastOrNull;
=======
>>>>>>> 637e4313
  }

  Future<DeleteReply?> purge(Iterable<String> names) {
    return doRpc(
      _client.delet,
      DeleteRequest(
        purge: true,
        instanceSnapshotPairs: names.map(
          (name) => InstanceSnapshotPair(instanceName: name),
        ),
      ),
    );
<<<<<<< HEAD
    logger.i('Sent ${request.repr}');
    return _client
        .delet(Stream.value(request))
        .doOnEach(logGrpc(request))
        .lastOrNull;
=======
>>>>>>> 637e4313
  }

  Future<List<VmInfo>> info([Iterable<String> names = const []]) {
    return doRpc(
      _client.info,
      checkUpdates: true,
      log: false,
      InfoRequest(
        instanceSnapshotPairs: names.map(
          (name) => InstanceSnapshotPair(instanceName: name),
        ),
      ),
    ).then((r) => r!.details.toList());
  }

  Future<MountReply?> mount(MountRequest request) {
<<<<<<< HEAD
    logger.i('Sent ${request.repr}');
    return _client
        .mount(Stream.value(request))
        .doOnEach(logGrpc(request))
        .lastOrNull;
=======
    return doRpc(_client.mount, request);
>>>>>>> 637e4313
  }

  Future<void> umount(String name, [String? path]) {
    return doRpc(
      _client.umount,
      UmountRequest(
        targetPaths: [TargetPathInfo(instanceName: name, targetPath: path)],
      ),
    );
<<<<<<< HEAD
    logger.i('Sent ${request.repr}');
    return _client
        .umount(Stream.value(request))
        .doOnEach(logGrpc(request))
        .lastOrNull;
=======
>>>>>>> 637e4313
  }

  Future<FindReply> find({bool images = true, bool blueprints = true}) {
    return doRpc(
      _client.find,
      FindRequest(
        showImages: images,
        showBlueprints: blueprints,
      ),
    ).then((r) => r!);
  }

  Future<List<NetInterface>> networks() {
    return doRpc(
      _client.networks,
      NetworksRequest(),
      checkUpdates: true,
    ).then((r) => r!.interfaces);
  }

  Future<String> version() {
    return doRpc(
      _client.version,
      VersionRequest(),
      checkUpdates: true,
    ).then((r) => r!.version);
  }

  Future<String> get(String key) {
    return doRpc(_client.get, GetRequest(key: key)).then((r) => r!.value);
  }

  Future<void> set(String key, String value) {
<<<<<<< HEAD
    final request = SetRequest(key: key, val: value);
    logger.i('Sent ${request.repr}');
    return _client
        .set(Stream.value(request))
        .doOnEach(logGrpc(request))
        .lastOrNull;
  }

  Future<SSHInfo?> sshInfo(String name) {
    final request = SSHInfoRequest(instanceName: [name]);
    logger.i('Sent ${request.repr}');
    return _client
        .ssh_info(Stream.value(request))
        .doOnEach(logGrpc(request))
        .last
        .then((reply) => reply.sshInfo[name]);
=======
    return doRpc(_client.set, SetRequest(key: key, val: value));
  }

  Future<SSHInfo?> sshInfo(String name) {
    return doRpc(
      _client.ssh_info,
      SSHInfoRequest(instanceName: [name]),
    ).then((r) => r!.sshInfo[name]);
>>>>>>> 637e4313
  }

  Future<DaemonInfoReply> daemonInfo() {
    return doRpc(_client.daemon_info, DaemonInfoRequest()).then((r) => r!);
  }
}

class CustomChannelCredentials extends ChannelCredentials {
  final List<int> certificateChain;
  final List<int> certificateKey;

  CustomChannelCredentials({
    super.authority,
    required List<int> certificate,
    required this.certificateKey,
  })  : certificateChain = certificate,
        super.secure(
          certificates: certificate,
          onBadCertificate: allowBadCertificates,
        );

  @override
  SecurityContext get securityContext {
    final ctx = super.securityContext!;
    ctx.useCertificateChainBytes(certificateChain);
    ctx.usePrivateKeyBytes(certificateKey);
    return ctx;
  }
}

extension<T> on Stream<T> {
  Future<T?> get lastOrNull {
    final completer = Completer<T?>.sync();
    T? result;
    listen(
      (event) => result = event,
      onError: completer.completeError,
      onDone: () => completer.complete(result),
      cancelOnError: true,
    );
    return completer.future;
  }
}<|MERGE_RESOLUTION|>--- conflicted
+++ resolved
@@ -110,15 +110,6 @@
       StartRequest(instanceNames: InstanceNames(instanceName: names)),
       checkUpdates: true,
     );
-<<<<<<< HEAD
-    logger.i('Sent ${request.repr}');
-    return _client
-        .start(Stream.value(request))
-        .doOnData(checkForUpdate)
-        .doOnEach(logGrpc(request))
-        .lastOrNull;
-=======
->>>>>>> 637e4313
   }
 
   Future<StopReply?> stop(Iterable<String> names) {
@@ -126,14 +117,6 @@
       _client.stop,
       StopRequest(instanceNames: InstanceNames(instanceName: names)),
     );
-<<<<<<< HEAD
-    logger.i('Sent ${request.repr}');
-    return _client
-        .stop(Stream.value(request))
-        .doOnEach(logGrpc(request))
-        .lastOrNull;
-=======
->>>>>>> 637e4313
   }
 
   Future<SuspendReply?> suspend(Iterable<String> names) {
@@ -141,14 +124,6 @@
       _client.suspend,
       SuspendRequest(instanceNames: InstanceNames(instanceName: names)),
     );
-<<<<<<< HEAD
-    logger.i('Sent ${request.repr}');
-    return _client
-        .suspend(Stream.value(request))
-        .doOnEach(logGrpc(request))
-        .lastOrNull;
-=======
->>>>>>> 637e4313
   }
 
   Future<RestartReply?> restart(Iterable<String> names) {
@@ -157,15 +132,6 @@
       RestartRequest(instanceNames: InstanceNames(instanceName: names)),
       checkUpdates: true,
     );
-<<<<<<< HEAD
-    logger.i('Sent ${request.repr}');
-    return _client
-        .restart(Stream.value(request))
-        .doOnData(checkForUpdate)
-        .doOnEach(logGrpc(request))
-        .lastOrNull;
-=======
->>>>>>> 637e4313
   }
 
   Future<DeleteReply?> delete(Iterable<String> names) {
@@ -177,14 +143,6 @@
         ),
       ),
     );
-<<<<<<< HEAD
-    logger.i('Sent ${request.repr}');
-    return _client
-        .delet(Stream.value(request))
-        .doOnEach(logGrpc(request))
-        .lastOrNull;
-=======
->>>>>>> 637e4313
   }
 
   Future<RecoverReply?> recover(Iterable<String> names) {
@@ -192,14 +150,6 @@
       _client.recover,
       RecoverRequest(instanceNames: InstanceNames(instanceName: names)),
     );
-<<<<<<< HEAD
-    logger.i('Sent ${request.repr}');
-    return _client
-        .recover(Stream.value(request))
-        .doOnEach(logGrpc(request))
-        .lastOrNull;
-=======
->>>>>>> 637e4313
   }
 
   Future<DeleteReply?> purge(Iterable<String> names) {
@@ -212,14 +162,6 @@
         ),
       ),
     );
-<<<<<<< HEAD
-    logger.i('Sent ${request.repr}');
-    return _client
-        .delet(Stream.value(request))
-        .doOnEach(logGrpc(request))
-        .lastOrNull;
-=======
->>>>>>> 637e4313
   }
 
   Future<List<VmInfo>> info([Iterable<String> names = const []]) {
@@ -236,15 +178,7 @@
   }
 
   Future<MountReply?> mount(MountRequest request) {
-<<<<<<< HEAD
-    logger.i('Sent ${request.repr}');
-    return _client
-        .mount(Stream.value(request))
-        .doOnEach(logGrpc(request))
-        .lastOrNull;
-=======
     return doRpc(_client.mount, request);
->>>>>>> 637e4313
   }
 
   Future<void> umount(String name, [String? path]) {
@@ -254,14 +188,6 @@
         targetPaths: [TargetPathInfo(instanceName: name, targetPath: path)],
       ),
     );
-<<<<<<< HEAD
-    logger.i('Sent ${request.repr}');
-    return _client
-        .umount(Stream.value(request))
-        .doOnEach(logGrpc(request))
-        .lastOrNull;
-=======
->>>>>>> 637e4313
   }
 
   Future<FindReply> find({bool images = true, bool blueprints = true}) {
@@ -295,24 +221,6 @@
   }
 
   Future<void> set(String key, String value) {
-<<<<<<< HEAD
-    final request = SetRequest(key: key, val: value);
-    logger.i('Sent ${request.repr}');
-    return _client
-        .set(Stream.value(request))
-        .doOnEach(logGrpc(request))
-        .lastOrNull;
-  }
-
-  Future<SSHInfo?> sshInfo(String name) {
-    final request = SSHInfoRequest(instanceName: [name]);
-    logger.i('Sent ${request.repr}');
-    return _client
-        .ssh_info(Stream.value(request))
-        .doOnEach(logGrpc(request))
-        .last
-        .then((reply) => reply.sshInfo[name]);
-=======
     return doRpc(_client.set, SetRequest(key: key, val: value));
   }
 
@@ -321,7 +229,6 @@
       _client.ssh_info,
       SSHInfoRequest(instanceName: [name]),
     ).then((r) => r!.sshInfo[name]);
->>>>>>> 637e4313
   }
 
   Future<DaemonInfoReply> daemonInfo() {
