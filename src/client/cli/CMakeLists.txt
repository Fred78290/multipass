# Copyright © 2017-2022 Canonical Ltd.
#
# This program is free software: you can redistribute it and/or modify
# it under the terms of the GNU General Public License version 3 as
# published by the Free Software Foundation.
#
# This program is distributed in the hope that it will be useful,
# but WITHOUT ANY WARRANTY; without even the implied warranty of
# MERCHANTABILITY or FITNESS FOR A PARTICULAR PURPOSE.  See the
# GNU General Public License for more details.
#
# You should have received a copy of the GNU General Public License
# along with this program.  If not, see <http://www.gnu.org/licenses/>.

add_library(client STATIC
  argparser.cpp
  client.cpp)

target_link_libraries(client
  commands
  fmt
  formatter
  rpc
<<<<<<< HEAD
  shared
=======
  scope_guard
>>>>>>> 481e96bf
  Qt5::Core)

add_executable(multipass
  main.cpp)

target_link_libraries(multipass
  client)

install(TARGETS multipass
  DESTINATION bin
  COMPONENT multipass)

if(APPLE)
  set_target_properties( multipass PROPERTIES INSTALL_RPATH "@executable_path/../lib" )

  # Copy any framework depenencies into the install directory for packaging
  install(CODE "
    include(${CMAKE_SOURCE_DIR}/packaging/FrameworkUtilities.cmake)
    install_frameworks(\"${CMAKE_RUNTIME_OUTPUT_DIRECTORY}/multipass\" \"\$ENV{DESTDIR}\${CMAKE_INSTALL_PREFIX}/lib\")
    " COMPONENT multipass)
endif(APPLE)

if(MSVC)
  install(CODE "
    include(BundleUtilities)
    fixup_bundle(\"\${CMAKE_INSTALL_PREFIX}/bin/multipass.exe\"  \"\"  \"${CMAKE_RUNTIME_OUTPUT_DIRECTORY}\")
    " COMPONENT multipass)
endif()

add_subdirectory(cmd)
add_subdirectory(formatter)<|MERGE_RESOLUTION|>--- conflicted
+++ resolved
@@ -21,11 +21,8 @@
   fmt
   formatter
   rpc
-<<<<<<< HEAD
+  scope_guard
   shared
-=======
-  scope_guard
->>>>>>> 481e96bf
   Qt5::Core)
 
 add_executable(multipass
