--- conflicted
+++ resolved
@@ -23,12 +23,8 @@
   formatter
   rpc
   scope_guard
-<<<<<<< HEAD
   shared
-  Qt5::Core)
-=======
   Qt6::Core)
->>>>>>> 77cb016b
 
 add_executable(multipass
   main.cpp)
