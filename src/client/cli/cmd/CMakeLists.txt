--- conflicted
+++ resolved
@@ -29,11 +29,8 @@
   networks.cpp
   purge.cpp
   recover.cpp
-<<<<<<< HEAD
+  register.cpp
   remote_settings_handler.cpp
-=======
-  register.cpp
->>>>>>> d48e5dc9
   restart.cpp
   set.cpp
   shell.cpp
