/*
 * Copyright (C) 2017-2018 Canonical, Ltd.
 *
 * This program is free software; you can redistribute it and/or modify
 * it under the terms of the GNU General Public License as published by
 * the Free Software Foundation; version 3.
 *
 * This program is distributed in the hope that it will be useful,
 * but WITHOUT ANY WARRANTY; without even the implied warranty of
 * MERCHANTABILITY or FITNESS FOR A PARTICULAR PURPOSE.  See the
 * GNU General Public License for more details.
 *
 * You should have received a copy of the GNU General Public License
 * along with this program.  If not, see <http://www.gnu.org/licenses/>.
 *
 */

#include "mount.h"
#include "exec.h"

#include <multipass/cli/argparser.h>

#include <QDir>
#include <QFileInfo>

namespace mp = multipass;
namespace cmd = multipass::cmd;
using RpcMethod = mp::Rpc::Stub;

mp::ReturnCode cmd::Mount::run(mp::ArgParser* parser)
{
    auto ret = parse_args(parser);
    if (ret != ParseCode::Ok)
    {
        return parser->returnCodeFrom(ret);
    }

    auto on_success = [](mp::MountReply& reply) {
        return ReturnCode::Ok;
    };

    auto on_failure = [this](grpc::Status& status) {
        cerr << "mount failed: " << status.error_message() << "\n";

        if (!status.error_details().empty())
        {
            mp::MountError mount_error;
            mount_error.ParseFromString(status.error_details());

            if (mount_error.error_code() == mp::MountError::SSHFS_MISSING)
            {
                cerr << "The sshfs package is missing in \"" << mount_error.instance_name() << "\". Installing...\n";

                if (install_sshfs(mount_error.instance_name()) == mp::ReturnCode::Ok)
                    cerr << "\n***Please re-run the mount command.\n";
            }
        }
        return ReturnCode::CommandFail;
    };

    return dispatch(&RpcMethod::mount, request, on_success, on_failure);
}

std::string cmd::Mount::name() const { return "mount"; }

QString cmd::Mount::short_help() const
{
    return QStringLiteral("Mount a local directory in the instance");
}

QString cmd::Mount::description() const
{
    return QStringLiteral("Mount a local directory inside the instance. If the instance is\n"
                          "not currently running, the directory will be mounted\n"
                          "automatically on next boot.");
}

mp::ParseCode cmd::Mount::parse_args(mp::ArgParser* parser)
{
    parser->addPositionalArgument("source", "Path of the local directory to mount", "<source>");
    parser->addPositionalArgument("target",
                                  "Target mount points, in <name>[:<path>] format, where <name> "
                                  "is an instance name, and optional <path> is the mount point. "
                                  "If omitted, the mount point will be the same as the source's "
                                  "absolute path",
                                  "<target> [<target> ...]");

    QCommandLineOption gid_map({"g", "gid-map"}, "A mapping of group IDs for use in the mount. "
                                                 "File and folder ownership will be mapped from "
                                                 "<host> to <instance> inside the instance. Can be "
                                                 "used multiple times.", "host>:<instance");
    QCommandLineOption uid_map({"u", "uid-map"}, "A mapping of user IDs for use in the mount. "
                                                 "File and folder ownership will be mapped from "
                                                 "<host> to <instance> inside the instance. Can be "
                                                 "used multiple times.", "host>:<instance");
    parser->addOptions({gid_map, uid_map});

    auto status = parser->commandParse(this);
    if (status != ParseCode::Ok)
        return status;

    if (parser->positionalArguments().count() < 2)
    {
        cerr << "Not enough arguments given\n";
        return ParseCode::CommandLineError;
    }

    QString source_path(parser->positionalArguments().at(0));

    // Validate source directory of client side mounts
    QFileInfo source_dir(source_path);
    if (!source_dir.exists())
    {
        cerr << "Source path \"" << source_path.toStdString() << "\" does not exist\n";
        return ParseCode::CommandLineError;
    }

    if (!source_dir.isDir())
    {
        cerr << "Source path \"" << source_path.toStdString() << "\" is not a directory\n";
        return ParseCode::CommandLineError;
    }

<<<<<<< HEAD
        if (colon_count > 2)
        {
            cerr << "Invalid source path given\n";
            return ParseCode::CommandLineError;
        }
        else if (colon_count == 2)
        {
            // Check to see if we are Windows
            if (source.section(':', 1, 1).size() != 1)
            {
                cerr << "Invalid source path given" << std::endl;
                return ParseCode::CommandLineError;
            }

            // TODO: If [<name>:] is specified, make sure it's "remote".
            // Change this when we support instance to instance mounts.
            if (!source.startsWith("remote"))
            {
                cerr << "Source path needs to start with \"remote:\"\n";
                return ParseCode::CommandLineError;
            }

            source_path = source.section(':', 1);
        }
        else if (colon_count == 1)
        {
            // Check to see if we are not Windows
            if (source.section(':', 0, 0).size() != 1)
            {
                // TODO: If [<name>:] is specified, make sure it's "remote".
                // Change this when we support instance to instance mounts.
                if (!source.startsWith("remote"))
                {
                    cerr << "Source path needs to start with \"remote:\"" << std::endl;
                    return ParseCode::CommandLineError;
                }

                source_path = source.section(':', 1);
            }
            else
            {
                source_path = source;
            }
        }
        else
        {
            source_path = source;
        }
=======
    if (!source_dir.isReadable())
    {
        cerr << "Source path \"" << source_path.toStdString() << "\" is not readable\n";
        return ParseCode::CommandLineError;
    }

    source_path = QDir(source_path).absolutePath();
    request.set_source_path(source_path.toStdString());
>>>>>>> 0f3d012c

    for (auto i = 1; i < parser->positionalArguments().count(); ++i)
    {
        auto parsed_target = QString(parser->positionalArguments().at(i)).split(":");

        auto entry = request.add_target_paths();
        entry->set_instance_name(parsed_target.at(0).toStdString());

        if (parsed_target.count() == 1)
        {
            entry->set_target_path(source_path.toStdString());
        }
        else
        {
            entry->set_target_path(parsed_target.at(1).toStdString());
        }
    }

    QRegExp map_matcher("^([0-9]{1,5}[:][0-9]{1,5})$");

    if (parser->isSet(uid_map))
    {
        auto uid_maps = parser->values(uid_map);

        for (const auto& map : uid_maps)
        {
            if (!map_matcher.exactMatch(map))
            {
                cerr << "Invalid UID map given: " << map.toStdString() << "\n";
                return ParseCode::CommandLineError;
            }

            auto parsed_map = map.split(":");

            auto entry = request.add_uid_maps();
            entry->set_host_uid(parsed_map.at(0).toInt());
            entry->set_instance_uid(parsed_map.at(1).toInt());
        }
    }

    if (parser->isSet(gid_map))
    {
        auto gid_maps = parser->values(gid_map);

        for (const auto& map : gid_maps)
        {
            if (!map_matcher.exactMatch(map))
            {
                cerr << "Invalid GID map given: " << map.toStdString() << "\n";
                return ParseCode::CommandLineError;
            }

            auto parsed_map = map.split(":");

            auto entry = request.add_gid_maps();
            entry->set_host_gid(parsed_map.at(0).toInt());
            entry->set_instance_gid(parsed_map.at(1).toInt());
        }
    }

    return ParseCode::Ok;
}

mp::ReturnCode cmd::Mount::install_sshfs(const std::string& instance_name)
{
    SSHInfoRequest request;
    request.set_instance_name(instance_name);

    std::vector<std::string> args{"sudo", "bash", "-c", "apt update && apt install -y sshfs"};

    auto on_success = [this, &args](mp::SSHInfoReply& reply) { return cmd::Exec::exec_success(reply, args, cerr); };

    auto on_failure = [this](grpc::Status& status) {
        cerr << "exec failed: " << status.error_message() << "\n";
        return ReturnCode::CommandFail;
    };

    return dispatch(&RpcMethod::ssh_info, request, on_success, on_failure);
}<|MERGE_RESOLUTION|>--- conflicted
+++ resolved
@@ -121,56 +121,6 @@
         return ParseCode::CommandLineError;
     }
 
-<<<<<<< HEAD
-        if (colon_count > 2)
-        {
-            cerr << "Invalid source path given\n";
-            return ParseCode::CommandLineError;
-        }
-        else if (colon_count == 2)
-        {
-            // Check to see if we are Windows
-            if (source.section(':', 1, 1).size() != 1)
-            {
-                cerr << "Invalid source path given" << std::endl;
-                return ParseCode::CommandLineError;
-            }
-
-            // TODO: If [<name>:] is specified, make sure it's "remote".
-            // Change this when we support instance to instance mounts.
-            if (!source.startsWith("remote"))
-            {
-                cerr << "Source path needs to start with \"remote:\"\n";
-                return ParseCode::CommandLineError;
-            }
-
-            source_path = source.section(':', 1);
-        }
-        else if (colon_count == 1)
-        {
-            // Check to see if we are not Windows
-            if (source.section(':', 0, 0).size() != 1)
-            {
-                // TODO: If [<name>:] is specified, make sure it's "remote".
-                // Change this when we support instance to instance mounts.
-                if (!source.startsWith("remote"))
-                {
-                    cerr << "Source path needs to start with \"remote:\"" << std::endl;
-                    return ParseCode::CommandLineError;
-                }
-
-                source_path = source.section(':', 1);
-            }
-            else
-            {
-                source_path = source;
-            }
-        }
-        else
-        {
-            source_path = source;
-        }
-=======
     if (!source_dir.isReadable())
     {
         cerr << "Source path \"" << source_path.toStdString() << "\" is not readable\n";
@@ -179,7 +129,6 @@
 
     source_path = QDir(source_path).absolutePath();
     request.set_source_path(source_path.toStdString());
->>>>>>> 0f3d012c
 
     for (auto i = 1; i < parser->positionalArguments().count(); ++i)
     {
