--- conflicted
+++ resolved
@@ -68,42 +68,6 @@
 TEST(TestQemuImgProcessSpec, apparmor_profile_running_as_snap_correct)
 {
     const QByteArray snap_name{"multipass"};
-<<<<<<< HEAD
-    QTemporaryDir snap_dir, common_dir;
-    QString source_image{"/source/image/file"};
-
-    mpt::SetEnvScope e("SNAP", snap_dir.path().toUtf8());
-    mpt::SetEnvScope e3("SNAP_NAME", snap_name);
-    mp::QemuImgProcessSpec spec({}, source_image);
-
-    EXPECT_TRUE(spec.apparmor_profile().contains(QString("%1/usr/bin/qemu-img ixr,").arg(snap_dir.path())));
-    EXPECT_TRUE(spec.apparmor_profile().contains(QString("%1 rk,").arg(source_image)));
-}
-
-TEST(TestQemuImgProcessSpec, apparmor_profile_running_as_snap_with_target_correct)
-{
-    const QByteArray snap_name{"multipass"};
-    QTemporaryDir snap_dir, common_dir;
-    QString source_image{"/source/image/file"}, target_image{"/target/image/file"};
-
-    mpt::SetEnvScope e("SNAP", snap_dir.path().toUtf8());
-    mpt::SetEnvScope e3("SNAP_NAME", snap_name);
-    mp::QemuImgProcessSpec spec({}, source_image, target_image);
-
-    EXPECT_TRUE(spec.apparmor_profile().contains(QString("%1/usr/bin/qemu-img ixr,").arg(snap_dir.path())));
-    EXPECT_TRUE(spec.apparmor_profile().contains(QString("%1 rk,").arg(source_image)));
-    EXPECT_TRUE(spec.apparmor_profile().contains(QString("%1 rwk,").arg(target_image)));
-}
-
-TEST(TestQemuImgProcessSpec, apparmor_profile_running_as_snap_with_only_target_correct)
-{
-    const QByteArray snap_name{"multipass"};
-    QTemporaryDir snap_dir, common_dir;
-    QString target_image{"/target/image/file"};
-
-    mpt::SetEnvScope e("SNAP", snap_dir.path().toUtf8());
-    mpt::SetEnvScope e3("SNAP_NAME", snap_name);
-=======
     QTemporaryDir snap_dir;
     QString source_image{"/source/image/file"};
 
@@ -138,7 +102,6 @@
 
     mpt::SetEnvScope e("SNAP", snap_dir.path().toUtf8());
     mpt::SetEnvScope e2("SNAP_NAME", snap_name);
->>>>>>> b6c333e2
     mp::QemuImgProcessSpec spec({}, "", target_image);
 
     EXPECT_TRUE(spec.apparmor_profile().contains(QString("%1/usr/bin/qemu-img ixr,").arg(snap_dir.path())));
