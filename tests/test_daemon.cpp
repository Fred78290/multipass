--- conflicted
+++ resolved
@@ -100,87 +100,6 @@
         });
     }
 
-<<<<<<< HEAD
-    void SetUp() override
-    {
-        EXPECT_CALL(mpt::MockStandardPaths::mock_instance(), locate(_, _, _))
-            .Times(AnyNumber()); // needed to allow general calls once we have added the specific expectation below
-        EXPECT_CALL(mpt::MockStandardPaths::mock_instance(),
-                    locate(_, Property(&QString::toStdString, EndsWith("settings.json")), _))
-            .Times(AnyNumber())
-            .WillRepeatedly(Return("")); /* Avoid writing to Windows Terminal settings. We use an "expectation" so that
-                                            it gets reset at the end of each test (by VerifyAndClearExpectations) */
-    }
-
-    mpt::MockVirtualMachineFactory* use_a_mock_vm_factory()
-    {
-        auto mock_factory = std::make_unique<NiceMock<mpt::MockVirtualMachineFactory>>();
-        auto mock_factory_ptr = mock_factory.get();
-
-        ON_CALL(*mock_factory_ptr, fetch_type()).WillByDefault(Return(mp::FetchType::ImageOnly));
-
-        ON_CALL(*mock_factory_ptr, create_virtual_machine).WillByDefault([](const auto&, auto&) {
-            return std::make_unique<mpt::StubVirtualMachine>();
-        });
-
-        ON_CALL(*mock_factory_ptr, prepare_source_image(_)).WillByDefault(ReturnArg<0>());
-
-        ON_CALL(*mock_factory_ptr, get_backend_version_string()).WillByDefault(Return("mock-1234"));
-
-        ON_CALL(*mock_factory_ptr, networks())
-            .WillByDefault(Return(std::vector<mp::NetworkInterfaceInfo>{{"eth0", "ethernet", "wired adapter"},
-                                                                        {"wlan0", "wi-fi", "wireless adapter"}}));
-
-        config_builder.factory = std::move(mock_factory);
-        return mock_factory_ptr;
-    }
-
-    void send_command(const std::vector<std::string>& command, std::ostream& cout = trash_stream,
-                      std::ostream& cerr = trash_stream, std::istream& cin = trash_stream)
-    {
-        send_commands({command}, cout, cerr, cin);
-    }
-
-    // "commands" is a vector of commands that includes necessary positional arguments, ie,
-    // "start foo"
-    void send_commands(std::vector<std::vector<std::string>> commands, std::ostream& cout = trash_stream,
-                       std::ostream& cerr = trash_stream, std::istream& cin = trash_stream)
-    {
-        // Commands need to be sent from a thread different from that the QEventLoop is on.
-        // Event loop is started/stopped to ensure all signals are delivered
-        mp::AutoJoinThread t([this, &commands, &cout, &cerr, &cin] {
-            mpt::StubTerminal term(cout, cerr, cin);
-            mp::ClientConfig client_config{server_address, mp::RpcConnectionType::insecure,
-                                           std::make_unique<mpt::StubCertProvider>(), &term};
-            TestClient client{client_config};
-            for (const auto& command : commands)
-            {
-                QStringList args = QStringList() << "multipass_test";
-
-                for (const auto& arg : command)
-                {
-                    args << QString::fromStdString(arg);
-                }
-                client.run(args);
-            }
-            loop.quit();
-        });
-        loop.exec();
-    }
-
-#ifdef MULTIPASS_PLATFORM_WINDOWS
-    std::string server_address{"localhost:50051"};
-#else
-    std::string server_address{"unix:/tmp/test-multipassd.socket"};
-#endif
-    QEventLoop loop; // needed as signal/slots used internally by mp::Daemon
-    mpt::TempDir cache_dir;
-    mpt::TempDir data_dir;
-    mp::DaemonConfigBuilder config_builder;
-    inline static std::stringstream trash_stream{}; // this may have contents (that we don't care about)
-
-=======
->>>>>>> e312c6bc
     mpt::MockUtils::GuardedMock attr{mpt::MockUtils::inject()};
     NiceMock<mpt::MockUtils>* mock_utils = attr.first;
 };
