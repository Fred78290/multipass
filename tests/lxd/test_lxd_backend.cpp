/*
 * Copyright (C) 2020-2021 Canonical, Ltd.
 *
 * This program is free software; you can redistribute it and/or modify
 * it under the terms of the GNU General Public License as published by
 * the Free Software Foundation; version 3.
 *
 * This program is distributed in the hope that it will be useful,
 * but WITHOUT ANY WARRANTY; without even the implied warranty of
 * MERCHANTABILITY or FITNESS FOR A PARTICULAR PURPOSE.  See the
 * GNU General Public License for more details.
 *
 * You should have received a copy of the GNU General Public License
 * along with this program.  If not, see <http://www.gnu.org/licenses/>.
 *
 */

#include <src/platform/backends/lxd/lxd_virtual_machine.h>
#include <src/platform/backends/lxd/lxd_virtual_machine_factory.h>
#include <src/platform/backends/lxd/lxd_vm_image_vault.h>

#include "mock_local_socket_reply.h"
#include "mock_lxd_server_responses.h"
#include "mock_network_access_manager.h"
#include "tests/extra_assertions.h"
#include "tests/mock_environment_helpers.h"
#include "tests/mock_logger.h"
#include "tests/mock_status_monitor.h"
#include "tests/stub_status_monitor.h"
#include "tests/stub_url_downloader.h"
#include "tests/temp_dir.h"

#include <multipass/auto_join_thread.h>
#include <multipass/exceptions/local_socket_connection_exception.h>
#include <multipass/exceptions/start_exception.h>
#include <multipass/format.h>
#include <multipass/memory_size.h>
#include <multipass/network_interface_info.h>
#include <multipass/virtual_machine_description.h>

#include <QJsonDocument>
#include <QString>
#include <QUrl>

#include <gmock/gmock.h>

namespace mp = multipass;
namespace mpl = multipass::logging;
namespace mpt = multipass::test;

using namespace testing;
using namespace std::chrono_literals;

namespace
{
using LXDInstanceStatusParamType = std::pair<QByteArray, mp::VirtualMachine::State>;
const QString bridge_name{"mpbr0"};

struct LXDBackend : public Test
{
    LXDBackend() : mock_network_access_manager{std::make_unique<StrictMock<mpt::MockNetworkAccessManager>>()}
    {
        logger_scope.mock_logger->screen_logs(mpl::Level::error);
    }

    mp::VirtualMachineDescription default_description{2,
                                                      mp::MemorySize{"3M"},
                                                      mp::MemorySize{}, // not used
                                                      "pied-piper-valley",
                                                      "00:16:3e:fe:f2:b9",
                                                      {},
                                                      "yoda",
                                                      {},
                                                      "",
                                                      {},
                                                      {},
                                                      {},
                                                      {}};

    mpt::MockLogger::Scope logger_scope = mpt::MockLogger::inject();
    mpt::TempDir data_dir;
    std::unique_ptr<StrictMock<mpt::MockNetworkAccessManager>> mock_network_access_manager;
    QUrl base_url{"unix:///foo@1.0"};
};

struct LXDInstanceStatusTestSuite : LXDBackend, WithParamInterface<LXDInstanceStatusParamType>
{
};

const std::vector<LXDInstanceStatusParamType> lxd_instance_status_suite_inputs{
    {mpt::vm_state_stopped_data, mp::VirtualMachine::State::stopped},
    {mpt::vm_state_starting_data, mp::VirtualMachine::State::starting},
    {mpt::vm_state_freezing_data, mp::VirtualMachine::State::suspending},
    {mpt::vm_state_frozen_data, mp::VirtualMachine::State::suspended},
    {mpt::vm_state_cancelling_data, mp::VirtualMachine::State::unknown},
    {mpt::vm_state_other_data, mp::VirtualMachine::State::unknown},
    {mpt::vm_state_fully_running_data, mp::VirtualMachine::State::running}};
} // namespace

TEST_F(LXDBackend, creates_project_and_network_on_healthcheck)
{
    bool project_created{false};
    bool profile_updated{false};
    bool network_created{false};

    EXPECT_CALL(*mock_network_access_manager, createRequest(_, _, _))
        .WillRepeatedly([&project_created, &profile_updated, &network_created](auto, auto request, auto outgoingData) {
            outgoingData->open(QIODevice::ReadOnly);
            auto data = outgoingData->readAll();
            auto op = request.attribute(QNetworkRequest::CustomVerbAttribute).toString();
            auto url = request.url().toString();

            if (op == "GET")
            {
                if ((url.contains("1.0/projects/multipass") || url.contains("1.0/networks/mpbr0")))
                {
                    return new mpt::MockLocalSocketReply(mpt::not_found_data, QNetworkReply::ContentNotFoundError);
                }
                else if (url.contains("1.0"))
                {
                    return new mpt::MockLocalSocketReply(mpt::lxd_server_info_data);
                }
            }
            else if (op == "POST" || op == "PUT")
            {
                if (url.contains("1.0/projects"))
                {
                    const QByteArray expected_data{"{"
                                                   "\"description\":\"Project for Multipass instances\","
                                                   "\"name\":\"multipass\""
                                                   "}"};

                    EXPECT_EQ(data, expected_data);
                    project_created = true;
                }
                else if (url.contains("1.0/profiles/default?project=multipass"))
                {
                    const QByteArray expected_data{"{"
                                                   "\"description\":\"Default profile for Multipass project\","
                                                   "\"devices\":{\"eth0\":{\"name\":\"eth0\",\"nictype\":\"bridged\","
                                                   "\"parent\":\"mpbr0\",\"type\":\"nic\"}}}"};

                    EXPECT_EQ(data, expected_data);
                    profile_updated = true;
                }
                else if (url.contains("1.0/networks"))
                {
                    const QByteArray expected_data{"{"
                                                   "\"description\":\"Network bridge for Multipass\","
                                                   "\"name\":\"mpbr0\"}"};

                    EXPECT_EQ(data, expected_data);
                    network_created = true;
                }

                return new mpt::MockLocalSocketReply(mpt::post_no_error_data);
            }

            return new mpt::MockLocalSocketReply(mpt::not_found_data, QNetworkReply::ContentNotFoundError);
        });

    mp::LXDVirtualMachineFactory backend{std::move(mock_network_access_manager), data_dir.path(), base_url};

    backend.hypervisor_health_check();

    EXPECT_TRUE(project_created);
    EXPECT_TRUE(profile_updated);
    EXPECT_TRUE(network_created);
}

TEST_F(LXDBackend, factory_creates_valid_virtual_machine_ptr)
{
    mpt::StubVMStatusMonitor stub_monitor;

    EXPECT_CALL(*mock_network_access_manager, createRequest(_, _, _))
        .WillRepeatedly([](auto, auto request, auto outgoingData) {
            outgoingData->open(QIODevice::ReadOnly);
            auto data = outgoingData->readAll();
            auto op = request.attribute(QNetworkRequest::CustomVerbAttribute).toString();
            auto url = request.url().toString();

            if (op == "GET" && url.contains("1.0/virtual-machines/pied-piper-valley/state"))
            {
                return new mpt::MockLocalSocketReply(mpt::vm_state_fully_running_data);
            }
            else if (op == "PUT" && url.contains("1.0/virtual-machines/pied-piper-valley/state") &&
                     data.contains("stop"))
            {
                return new mpt::MockLocalSocketReply(mpt::stop_vm_data);
            }

            return new mpt::MockLocalSocketReply(mpt::not_found_data, QNetworkReply::ContentNotFoundError);
        });

    mp::LXDVirtualMachineFactory backend{std::move(mock_network_access_manager), data_dir.path(), base_url};

    auto machine = backend.create_virtual_machine(default_description, stub_monitor);

    EXPECT_NE(nullptr, machine);
}

TEST_F(LXDBackend, factory_creates_expected_image_vault)
{
    mpt::StubVMStatusMonitor stub_monitor;
    mpt::StubURLDownloader stub_downloader;
    mpt::TempDir cache_dir;
    mpt::TempDir data_dir;
    std::vector<mp::VMImageHost*> hosts;

    mp::LXDVirtualMachineFactory backend{std::move(mock_network_access_manager), data_dir.path(), base_url};

    auto vault = backend.create_image_vault(hosts, &stub_downloader, cache_dir.path(), data_dir.path(), mp::days{0});

    EXPECT_TRUE(dynamic_cast<mp::LXDVMImageVault*>(vault.get()));
}

TEST_F(LXDBackend, creates_in_stopped_state)
{
    mpt::StubVMStatusMonitor stub_monitor;

    bool vm_created{false};

    EXPECT_CALL(*mock_network_access_manager, createRequest(_, _, _))
        .WillRepeatedly([&vm_created](auto, auto request, auto) {
            auto op = request.attribute(QNetworkRequest::CustomVerbAttribute).toString();
            auto url = request.url().toString();

            if (op == "GET")
            {
                if (url.contains("1.0/operations/0020444c-2e4c-49d5-83ed-3275e3f6d005"))
                {
                    vm_created = true;
                    return new mpt::MockLocalSocketReply(mpt::create_vm_finished_data);
                }
                else if (vm_created && url.contains("1.0/virtual-machines/pied-piper-valley"))
                {
                    return new mpt::MockLocalSocketReply(mpt::vm_info_data);
                }

                return new mpt::MockLocalSocketReply(mpt::not_found_data, QNetworkReply::ContentNotFoundError);
            }
            else if (op == "POST" && url.contains("1.0/virtual-machines"))
            {
                return new mpt::MockLocalSocketReply(mpt::create_vm_data);
            }

            return new mpt::MockLocalSocketReply(mpt::not_found_data, QNetworkReply::ContentNotFoundError);
        });

    mp::LXDVirtualMachine machine{default_description, stub_monitor, mock_network_access_manager.get(), base_url,
                                  bridge_name};

    EXPECT_TRUE(vm_created);
    EXPECT_EQ(machine.current_state(), mp::VirtualMachine::State::stopped);
}

TEST_F(LXDBackend, machine_persists_and_sets_state_on_start)
{
    NiceMock<mpt::MockVMStatusMonitor> mock_monitor;

    bool start_called{false};

    EXPECT_CALL(*mock_network_access_manager, createRequest(_, _, _))
        .WillRepeatedly([&start_called](auto, auto request, auto outgoingData) {
            outgoingData->open(QIODevice::ReadOnly);
            auto data = outgoingData->readAll();
            auto op = request.attribute(QNetworkRequest::CustomVerbAttribute).toString();
            auto url = request.url().toString();

            if (op == "GET" && url.contains("1.0/virtual-machines/pied-piper-valley"))
            {
                if (url.contains("state"))
                {
                    if (!start_called)
                    {
                        return new mpt::MockLocalSocketReply(mpt::vm_state_stopped_data);
                    }
                    else
                    {
                        return new mpt::MockLocalSocketReply(mpt::vm_state_fully_running_data);
                    }
                }
                else
                {
                    return new mpt::MockLocalSocketReply(mpt::vm_info_data);
                }
            }
            else if (op == "PUT" && url.contains("1.0/virtual-machines/pied-piper-valley/state") &&
                     data.contains("start"))
            {
                start_called = true;
                return new mpt::MockLocalSocketReply(mpt::start_vm_data);
            }

            return new mpt::MockLocalSocketReply(mpt::not_found_data, QNetworkReply::ContentNotFoundError);
        });

    mp::LXDVirtualMachine machine{default_description, mock_monitor, mock_network_access_manager.get(), base_url,
                                  bridge_name};

    EXPECT_CALL(mock_monitor, persist_state_for(_, _));
    machine.start();

    EXPECT_EQ(machine.current_state(), mp::VirtualMachine::State::starting);
}

TEST_F(LXDBackend, machine_persists_and_sets_state_on_shutdown)
{
    NiceMock<mpt::MockVMStatusMonitor> mock_monitor;

    bool vm_shutdown{false};

    EXPECT_CALL(*mock_network_access_manager, createRequest(_, _, _))
        .WillRepeatedly([&vm_shutdown](auto, auto request, auto outgoingData) {
            outgoingData->open(QIODevice::ReadOnly);
            auto data = outgoingData->readAll();
            auto op = request.attribute(QNetworkRequest::CustomVerbAttribute).toString();
            auto url = request.url().toString();

            if (op == "GET")
            {
                if (url.contains("1.0/operations/b043d632-5c48-44b3-983c-a25660d61164"))
                {
                    vm_shutdown = true;
                    return new mpt::MockLocalSocketReply(mpt::vm_stop_wait_task_data);
                }
                else if (url.contains("1.0/virtual-machines/pied-piper-valley/state"))
                {
                    if (vm_shutdown)
                    {
                        return new mpt::MockLocalSocketReply(mpt::vm_state_stopped_data);
                    }
                    else
                    {
                        return new mpt::MockLocalSocketReply(mpt::vm_state_fully_running_data);
                    }
                }
            }
            else if (op == "PUT" && url.contains("1.0/virtual-machines/pied-piper-valley/state") &&
                     data.contains("stop"))
            {
                return new mpt::MockLocalSocketReply(mpt::stop_vm_data);
            }

            return new mpt::MockLocalSocketReply(mpt::not_found_data, QNetworkReply::ContentNotFoundError);
        });

    mp::LXDVirtualMachine machine{default_description, mock_monitor, mock_network_access_manager.get(), base_url,
                                  bridge_name};

    EXPECT_CALL(mock_monitor, persist_state_for(_, _));
    machine.shutdown();

    EXPECT_TRUE(vm_shutdown);
    EXPECT_EQ(machine.current_state(), mp::VirtualMachine::State::stopped);
}

TEST_F(LXDBackend, machine_does_not_update_state_in_dtor)
{
    NiceMock<mpt::MockVMStatusMonitor> mock_monitor;

    bool vm_shutdown{false}, stop_requested{false};

    EXPECT_CALL(*mock_network_access_manager, createRequest(_, _, _))
        .WillRepeatedly([&vm_shutdown, &stop_requested](auto, auto request, auto outgoingData) {
            outgoingData->open(QIODevice::ReadOnly);
            auto data = outgoingData->readAll();
            auto op = request.attribute(QNetworkRequest::CustomVerbAttribute).toString();
            auto url = request.url().toString();

            if (op == "GET")
            {
                if (url.contains("1.0/operations/b043d632-5c48-44b3-983c-a25660d61164"))
                {
                    vm_shutdown = true;
                    return new mpt::MockLocalSocketReply(mpt::vm_stop_wait_task_data);
                }
                else if (url.contains("1.0/virtual-machines/pied-piper-valley/state"))
                {
                    if (vm_shutdown)
                    {
                        return new mpt::MockLocalSocketReply(mpt::vm_state_stopped_data);
                    }
                    else
                    {
                        return new mpt::MockLocalSocketReply(mpt::vm_state_fully_running_data);
                    }
                }
            }
            else if (op == "PUT" && url.contains("1.0/virtual-machines/pied-piper-valley/state") &&
                     data.contains("stop"))
            {
                stop_requested = true;
                return new mpt::MockLocalSocketReply(mpt::stop_vm_data);
            }

            return new mpt::MockLocalSocketReply(mpt::not_found_data, QNetworkReply::ContentNotFoundError);
        });

    EXPECT_CALL(mock_monitor, persist_state_for(_, _)).Times(0);

    // create in its own scope so the dtor is called
    {
        mp::LXDVirtualMachine machine{default_description, mock_monitor, mock_network_access_manager.get(), base_url,
                                      bridge_name};
    }

    EXPECT_TRUE(vm_shutdown);
    EXPECT_TRUE(stop_requested);
}

TEST_F(LXDBackend, does_not_call_stop_when_snap_refresh_is_detected)
{
    NiceMock<mpt::MockVMStatusMonitor> mock_monitor;

    bool stop_requested{false};

    EXPECT_CALL(*mock_network_access_manager, createRequest(_, _, _))
        .WillRepeatedly([&stop_requested](auto, auto request, auto outgoingData) {
            outgoingData->open(QIODevice::ReadOnly);
            auto data = outgoingData->readAll();
            auto op = request.attribute(QNetworkRequest::CustomVerbAttribute).toString();
            auto url = request.url().toString();

            if (op == "GET")
            {
                if (url.contains("1.0/virtual-machines/pied-piper-valley/state"))
                {
                    return new mpt::MockLocalSocketReply(mpt::vm_state_fully_running_data);
                }
            }
            else if (op == "PUT" && url.contains("1.0/virtual-machines/pied-piper-valley/state") &&
                     data.contains("stop"))
            {
                stop_requested = true;
                return new mpt::MockLocalSocketReply(mpt::stop_vm_data);
            }

            return new mpt::MockLocalSocketReply(mpt::not_found_data, QNetworkReply::ContentNotFoundError);
        });

    QTemporaryDir common_dir;
    mpt::SetEnvScope env("SNAP_COMMON", common_dir.path().toUtf8());
    mpt::SetEnvScope env2("SNAP_NAME", "multipass");
    QFile refresh_file{common_dir.path() + "/snap_refresh"};
    refresh_file.open(QIODevice::WriteOnly);

    EXPECT_CALL(mock_monitor, persist_state_for(_, _)).Times(0);

    // create in its own scope so the dtor is called
    {
        mp::LXDVirtualMachine machine{default_description, mock_monitor, mock_network_access_manager.get(), base_url,
                                      bridge_name};
    }

    EXPECT_FALSE(stop_requested);
}

TEST_F(LXDBackend, calls_stop_when_snap_refresh_does_not_exist)
{
    NiceMock<mpt::MockVMStatusMonitor> mock_monitor;

    bool stop_requested{false};

    EXPECT_CALL(*mock_network_access_manager, createRequest(_, _, _))
        .WillRepeatedly([&stop_requested](auto, auto request, auto outgoingData) {
            outgoingData->open(QIODevice::ReadOnly);
            auto data = outgoingData->readAll();
            auto op = request.attribute(QNetworkRequest::CustomVerbAttribute).toString();
            auto url = request.url().toString();

            if (op == "GET")
            {
                if (url.contains("1.0/virtual-machines/pied-piper-valley/state"))
                {
                    return new mpt::MockLocalSocketReply(mpt::vm_state_fully_running_data);
                }
            }
            else if (op == "PUT" && url.contains("1.0/virtual-machines/pied-piper-valley/state") &&
                     data.contains("stop"))
            {
                stop_requested = true;
                return new mpt::MockLocalSocketReply(mpt::stop_vm_data);
            }

            return new mpt::MockLocalSocketReply(mpt::not_found_data, QNetworkReply::ContentNotFoundError);
        });

    QTemporaryDir common_dir;
    mpt::SetEnvScope env("SNAP_COMMON", common_dir.path().toUtf8());
    mpt::SetEnvScope env2("SNAP_NAME", "multipass");

    EXPECT_CALL(mock_monitor, persist_state_for(_, _)).Times(0);

    // create in its own scope so the dtor is called
    {
        mp::LXDVirtualMachine machine{default_description, mock_monitor, mock_network_access_manager.get(), base_url,
                                      bridge_name};
    }

    EXPECT_TRUE(stop_requested);
}

TEST_F(LXDBackend, posts_expected_data_when_creating_instance)
{
    mpt::StubVMStatusMonitor stub_monitor;

    default_description.meta_data_config = YAML::Load("Luke: Jedi");
    default_description.user_data_config = YAML::Load("Vader: Sith");
    default_description.vendor_data_config = YAML::Load("Solo: Scoundrel");
    default_description.disk_space = mp::MemorySize("16000000000");

    QByteArray expected_data{"{"
                             "\"config\":{"
                             "\"limits.cpu\":\"2\","
                             "\"limits.memory\":\"3145728\","
                             "\"security.secureboot\":\"false\","
                             "\"user.meta-data\":\"#cloud-config\\nLuke: Jedi\\n\\n\","
                             "\"user.user-data\":\"#cloud-config\\nVader: Sith\\n\\n\","
                             "\"user.vendor-data\":\"#cloud-config\\nSolo: Scoundrel\\n\\n\""
                             "},"
                             "\"devices\":{"
                             "\"config\":{"
                             "\"source\":\"cloud-init:config\","
                             "\"type\":\"disk\""
                             "},"
                             "\"eth0\":{"
                             "\"hwaddr\":\"00:16:3e:fe:f2:b9\","
                             "\"name\":\"eth0\","
                             "\"nictype\":\"bridged\","
                             "\"parent\":\"mpbr0\","
                             "\"type\":\"nic\""
                             "},"
                             "\"root\":{"
                             "\"path\":\"/\","
                             "\"pool\":\"default\","
                             "\"size\":\"16000000000\","
                             "\"type\":\"disk\""
                             "}"
                             "},"
                             "\"name\":\"pied-piper-valley\","
                             "\"source\":{"
                             "\"fingerprint\":\"\","
                             "\"type\":\"image\""
                             "}"
                             "}"};

    bool vm_created{false};

    EXPECT_CALL(*mock_network_access_manager, createRequest(_, _, _))
        .WillRepeatedly([&vm_created, &expected_data](auto, auto request, auto outgoingData) {
            outgoingData->open(QIODevice::ReadOnly);
            auto data = outgoingData->readAll();
            auto op = request.attribute(QNetworkRequest::CustomVerbAttribute).toString();
            auto url = request.url().toString();

            if (op == "GET")
            {
                if (url.contains("1.0/operations/0020444c-2e4c-49d5-83ed-3275e3f6d005"))
                {
                    vm_created = true;
                    return new mpt::MockLocalSocketReply(mpt::create_vm_finished_data);
                }
                else if (vm_created && url.contains("1.0/virtual-machines/pied-piper-valley"))
                {
                    return new mpt::MockLocalSocketReply(mpt::vm_info_data);
                }

                return new mpt::MockLocalSocketReply(mpt::not_found_data, QNetworkReply::ContentNotFoundError);
            }
            else if (op == "POST" && url.contains("1.0/virtual-machines"))
            {
                // This is the test to ensure the expected data
                EXPECT_EQ(data, expected_data);
                return new mpt::MockLocalSocketReply(mpt::create_vm_data);
            }

            return new mpt::MockLocalSocketReply(mpt::not_found_data, QNetworkReply::ContentNotFoundError);
        });

    mp::LXDVirtualMachine machine{default_description, stub_monitor, mock_network_access_manager.get(), base_url,
                                  bridge_name};
}

TEST_F(LXDBackend, prepare_source_image_does_not_modify)
{
    mp::LXDVirtualMachineFactory backend{std::move(mock_network_access_manager), data_dir.path(), base_url};
    const mp::VMImage original_image{"/path/to/image",          "", "", "deadbeef", "bin", "baz", "the past",
                                     {"fee", "fi", "fo", "fum"}};

    auto source_image = backend.prepare_source_image(original_image);

    EXPECT_EQ(source_image.image_path, original_image.image_path);
    EXPECT_EQ(source_image.kernel_path, original_image.kernel_path);
    EXPECT_EQ(source_image.initrd_path, original_image.initrd_path);
    EXPECT_EQ(source_image.id, original_image.id);
    EXPECT_EQ(source_image.original_release, original_image.original_release);
    EXPECT_EQ(source_image.current_release, original_image.current_release);
    EXPECT_EQ(source_image.release_date, original_image.release_date);
    EXPECT_EQ(source_image.aliases, original_image.aliases);
}

TEST_F(LXDBackend, returns_expected_backend_string)
{
    const QByteArray server_data{"{"
                                 "\"type\": \"sync\","
                                 "\"status\": \"Success\","
                                 "\"status_code\": 200,"
                                 "\"operation\": \"\","
                                 "\"error_code\": 0,"
                                 "\"error\": \"\","
                                 "\"metadata\": {"
                                 "  \"config\": {},"
                                 "  \"api_status\": \"stable\","
                                 "  \"api_version\": \"1.0\","
                                 "  \"auth\": \"untrusted\","
                                 "  \"public\": false,"
                                 "  \"auth_methods\": ["
                                 "    \"tls\""
                                 "    ],"
                                 "  \"environment\": {"
                                 "    \"server_version\": \"4.3\""
                                 "    }"
                                 "  }"
                                 "}\n"};

    EXPECT_CALL(*mock_network_access_manager, createRequest(_, _, _))
        .WillRepeatedly([&server_data](auto, auto request, auto) {
            auto op = request.attribute(QNetworkRequest::CustomVerbAttribute).toString();
            auto url = request.url().toString();

            if (op == "GET" && url.contains("1.0"))
            {
                return new mpt::MockLocalSocketReply(server_data);
            }

            return new mpt::MockLocalSocketReply(mpt::not_found_data, QNetworkReply::ContentNotFoundError);
        });

    mp::LXDVirtualMachineFactory backend{std::move(mock_network_access_manager), data_dir.path(), base_url};

    const QString backend_string{"lxd-4.3"};

    EXPECT_EQ(backend.get_backend_version_string(), backend_string);
}

TEST_F(LXDBackend, unimplemented_functions_logs_trace_message)
{
    mp::LXDVirtualMachineFactory backend{std::move(mock_network_access_manager), data_dir.path(), base_url};

    const std::string name{"foo"};

    EXPECT_CALL(
        *logger_scope.mock_logger,
        log(Eq(mpl::Level::trace), mpt::MockLogger::make_cstring_matcher(StrEq("lxd factory")),
            mpt::MockLogger::make_cstring_matcher(StrEq(fmt::format("No resources to remove for \"{}\"", name)))));

    EXPECT_CALL(*logger_scope.mock_logger,
                log(Eq(mpl::Level::trace), mpt::MockLogger::make_cstring_matcher(StrEq("lxd factory")),
                    mpt::MockLogger::make_cstring_matcher(StrEq("No driver preparation for instance image"))));

    mp::VMImage image;
    YAML::Node node;

    backend.remove_resources_for(name);
    backend.prepare_instance_image(image, default_description);
}

TEST_F(LXDBackend, image_fetch_type_returns_expected_type)
{
    mp::LXDVirtualMachineFactory backend{std::move(mock_network_access_manager), data_dir.path(), base_url};

    EXPECT_EQ(backend.fetch_type(), mp::FetchType::ImageOnly);
}

TEST_F(LXDBackend, healthcheck_throws_when_untrusted)
{
    const QByteArray untrusted_data{"{"
                                    "\"type\": \"sync\","
                                    "\"status\": \"Success\","
                                    "\"status_code\": 200,"
                                    "\"operation\": \"\","
                                    "\"error_code\": 0,"
                                    "\"error\": \"\","
                                    "\"metadata\": {"
                                    "  \"config\": {},"
                                    "  \"api_status\": \"stable\","
                                    "  \"api_version\": \"1.0\","
                                    "  \"auth\": \"untrusted\","
                                    "  \"public\": false,"
                                    "  \"auth_methods\": ["
                                    "    \"tls\""
                                    "    ]"
                                    "  }"
                                    "}\n"};

    EXPECT_CALL(*mock_network_access_manager, createRequest(_, _, _))
        .WillRepeatedly([&untrusted_data](auto, auto request, auto) {
            auto op = request.attribute(QNetworkRequest::CustomVerbAttribute).toString();
            auto url = request.url().toString();

            if (op == "GET" && url.contains("1.0"))
            {
                return new mpt::MockLocalSocketReply(untrusted_data);
            }

            return new mpt::MockLocalSocketReply(mpt::not_found_data, QNetworkReply::ContentNotFoundError);
        });

    mp::LXDVirtualMachineFactory backend{std::move(mock_network_access_manager), data_dir.path(), base_url};

    MP_EXPECT_THROW_THAT(backend.hypervisor_health_check(), std::runtime_error,
                         Property(&std::runtime_error::what, StrEq("Failed to authenticate to LXD.")));
}

TEST_F(LXDBackend, healthcheck_connection_refused_error_throws_with_expected_message)
{
    const std::string exception_message{"Connection refused"};

    EXPECT_CALL(*mock_network_access_manager, createRequest(_, _, _))
        .WillOnce([&exception_message](auto...) -> QNetworkReply* {
            throw mp::LocalSocketConnectionException(exception_message);
        });

    mp::LXDVirtualMachineFactory backend{std::move(mock_network_access_manager), data_dir.path(), base_url};

    MP_EXPECT_THROW_THAT(
        backend.hypervisor_health_check(), std::runtime_error,
        Property(&std::runtime_error::what,
                 StrEq(fmt::format("{}\n\nPlease ensure the LXD snap is installed and enabled. Also make sure\n"
                                   "the LXD interface is connected via `snap connect multipass:lxd lxd`.",
                                   exception_message))));
}

TEST_F(LXDBackend, healthcheck_unknown_server_error_throws_with_expected_message)
{
    const std::string exception_message{"Unknown server"};

    EXPECT_CALL(*mock_network_access_manager, createRequest(_, _, _))
        .WillOnce([&exception_message](auto...) -> QNetworkReply* {
            throw mp::LocalSocketConnectionException(exception_message);
        });

    mp::LXDVirtualMachineFactory backend{std::move(mock_network_access_manager), data_dir.path(), base_url};

    MP_EXPECT_THROW_THAT(
        backend.hypervisor_health_check(), std::runtime_error,
        Property(&std::runtime_error::what,
                 StrEq(fmt::format("{}\n\nPlease ensure the LXD snap is installed and enabled. Also make sure\n"
                                   "the LXD interface is connected via `snap connect multipass:lxd lxd`.",
                                   exception_message))));
}

TEST_F(LXDBackend, returns_expected_network_info)
{
    mpt::StubVMStatusMonitor stub_monitor;

    EXPECT_CALL(*mock_network_access_manager, createRequest(_, _, _))
        .WillRepeatedly([](auto, auto request, auto outgoingData) {
            outgoingData->open(QIODevice::ReadOnly);
            auto data = outgoingData->readAll();
            auto op = request.attribute(QNetworkRequest::CustomVerbAttribute).toString();
            auto url = request.url().toString();

            if (op == "GET")
            {
                if (url.contains("1.0/virtual-machines/pied-piper-valley/state"))
                {
                    return new mpt::MockLocalSocketReply(mpt::vm_state_fully_running_data);
                }
                else if (url.contains("1.0/networks/" + bridge_name + "/leases"))
                {
                    return new mpt::MockLocalSocketReply(mpt::network_leases_data);
                }
            }
            else if (op == "PUT" && url.contains("1.0/virtual-machines/pied-piper-valley/state") &&
                     data.contains("stop"))
            {
                return new mpt::MockLocalSocketReply(mpt::stop_vm_data);
            }

            return new mpt::MockLocalSocketReply(mpt::not_found_data, QNetworkReply::ContentNotFoundError);
        });

    mp::LXDVirtualMachine machine{default_description, stub_monitor, mock_network_access_manager.get(), base_url,
                                  bridge_name};

    EXPECT_EQ(machine.management_ipv4(), "10.217.27.168");
    EXPECT_TRUE(machine.ipv6().empty());
    EXPECT_EQ(machine.ssh_username(), default_description.ssh_username);
    EXPECT_EQ(machine.ssh_port(), 22);
    EXPECT_EQ(machine.VirtualMachine::ssh_hostname(), "10.217.27.168");
}

TEST_F(LXDBackend, ssh_hostname_timeout_throws_and_sets_unknown_state)
{
    mpt::StubVMStatusMonitor stub_monitor;

    EXPECT_CALL(*mock_network_access_manager, createRequest(_, _, _))
        .WillRepeatedly([](auto, auto request, auto outgoingData) {
            outgoingData->open(QIODevice::ReadOnly);
            auto data = outgoingData->readAll();
            auto op = request.attribute(QNetworkRequest::CustomVerbAttribute).toString();
            auto url = request.url().toString();

            if (op == "GET")
            {
                if (url.contains("1.0/virtual-machines/pied-piper-valley/state"))
                {
                    return new mpt::MockLocalSocketReply(mpt::vm_state_fully_running_data);
                }
                else if (url.contains("1.0/networks/" + bridge_name + "/leases"))
                {
                    return new mpt::MockLocalSocketReply(mpt::network_no_leases_data);
                }
            }
            else if (op == "PUT" && url.contains("1.0/virtual-machines/pied-piper-valley/state") &&
                     data.contains("stop"))
            {
                return new mpt::MockLocalSocketReply(mpt::stop_vm_data);
            }

            return new mpt::MockLocalSocketReply(mpt::not_found_data, QNetworkReply::ContentNotFoundError);
        });

    mp::LXDVirtualMachine machine{default_description, stub_monitor, mock_network_access_manager.get(), base_url,
                                  bridge_name};

    EXPECT_THROW(machine.ssh_hostname(std::chrono::milliseconds(1)), std::runtime_error);
    EXPECT_EQ(machine.state, mp::VirtualMachine::State::unknown);
}

TEST_F(LXDBackend, no_ip_address_returns_unknown)
{
    mpt::StubVMStatusMonitor stub_monitor;

    EXPECT_CALL(*mock_network_access_manager, createRequest(_, _, _))
        .WillRepeatedly([](auto, auto request, auto outgoingData) {
            outgoingData->open(QIODevice::ReadOnly);
            auto data = outgoingData->readAll();
            auto op = request.attribute(QNetworkRequest::CustomVerbAttribute).toString();
            auto url = request.url().toString();

            if (op == "GET")
            {
                if (url.contains("1.0/virtual-machines/pied-piper-valley/state"))
                {
                    return new mpt::MockLocalSocketReply(mpt::vm_state_partial_running_data);
                }
                else if (url.contains("1.0/networks/" + bridge_name + "/leases"))
                {
                    return new mpt::MockLocalSocketReply(mpt::network_no_leases_data);
                }
            }
            else if (op == "PUT" && url.contains("1.0/virtual-machines/pied-piper-valley/state") &&
                     data.contains("stop"))
            {
                return new mpt::MockLocalSocketReply(mpt::stop_vm_data);
            }

            return new mpt::MockLocalSocketReply(mpt::not_found_data, QNetworkReply::ContentNotFoundError);
        });

    mp::LXDVirtualMachine machine{default_description, stub_monitor, mock_network_access_manager.get(), base_url,
                                  bridge_name};

    EXPECT_EQ(machine.management_ipv4(), "UNKNOWN");
}

TEST_F(LXDBackend, lxd_request_timeout_aborts_and_throws)
{
    EXPECT_CALL(*mock_network_access_manager, createRequest(_, _, _)).WillOnce([](auto...) {
        QByteArray data;
        auto reply = new mpt::MockLocalSocketReply(data);
        reply->setFinished(false);

        return reply;
    });

    base_url.setHost("test");

    const std::string op{"GET"};
    const std::string error_string{
        fmt::format("Timeout getting response for {} operation on {}", op, base_url.toString().toStdString())};

    EXPECT_CALL(*logger_scope.mock_logger,
                log(Eq(mpl::Level::error), mpt::MockLogger::make_cstring_matcher(StrEq("lxd request")),
                    mpt::MockLogger::make_cstring_matcher(HasSubstr(error_string))));

    MP_EXPECT_THROW_THAT(mp::lxd_request(mock_network_access_manager.get(), op, base_url, mp::nullopt, 3),
                         std::runtime_error, Property(&std::runtime_error::what, HasSubstr(error_string)));
<<<<<<< HEAD
}

TEST_F(LXDBackend, lxd_request_empty_data_returned_throws_and_logs)
{
    EXPECT_CALL(*mock_network_access_manager, createRequest(_, _, _)).WillOnce([](auto...) {
        QByteArray data;
        auto reply = new mpt::MockLocalSocketReply(data);

        return reply;
    });

    base_url.setHost("test");

    const std::string op{"GET"};
    const std::string error_string{
        fmt::format("Empty reply received for {} operation on {}", op, base_url.toString().toStdString())};

    EXPECT_CALL(*logger_scope.mock_logger,
                log(Eq(mpl::Level::error), mpt::MockLogger::make_cstring_matcher(StrEq("lxd request")),
                    mpt::MockLogger::make_cstring_matcher(HasSubstr(error_string))));

    MP_EXPECT_THROW_THAT(mp::lxd_request(mock_network_access_manager.get(), op, base_url), std::runtime_error,
                         Property(&std::runtime_error::what, HasSubstr(error_string)));
}

TEST_F(LXDBackend, lxd_request_invalid_json_throws_and_logs)
{
=======
}

TEST_F(LXDBackend, lxd_request_empty_data_returned_throws_and_logs)
{
    EXPECT_CALL(*mock_network_access_manager, createRequest(_, _, _)).WillOnce([](auto...) {
        QByteArray data;
        auto reply = new mpt::MockLocalSocketReply(data);

        return reply;
    });

    base_url.setHost("test");

    const std::string op{"GET"};
    const std::string error_string{
        fmt::format("Empty reply received for {} operation on {}", op, base_url.toString().toStdString())};

    EXPECT_CALL(*logger_scope.mock_logger,
                log(Eq(mpl::Level::error), mpt::MockLogger::make_cstring_matcher(StrEq("lxd request")),
                    mpt::MockLogger::make_cstring_matcher(HasSubstr(error_string))));

    MP_EXPECT_THROW_THAT(mp::lxd_request(mock_network_access_manager.get(), op, base_url), std::runtime_error,
                         Property(&std::runtime_error::what, HasSubstr(error_string)));
}

TEST_F(LXDBackend, lxd_request_invalid_json_throws_and_logs)
{
>>>>>>> 70ae5e2e
    EXPECT_CALL(*mock_network_access_manager, createRequest(_, _, _)).WillOnce([](auto, auto request, auto) {
        auto op = request.attribute(QNetworkRequest::CustomVerbAttribute).toString();
        auto url = request.url().toString();
        QByteArray invalid_json{"not json\r\n"};

        return new mpt::MockLocalSocketReply(invalid_json);
    });

    base_url.setHost("test");

    EXPECT_CALL(*logger_scope.mock_logger,
<<<<<<< HEAD
                log(Eq(mpl::Level::error), mpt::MockLogger::make_cstring_matcher(StrEq("lxd request")),
=======
                log(Eq(mpl::Level::debug), mpt::MockLogger::make_cstring_matcher(StrEq("lxd request")),
>>>>>>> 70ae5e2e
                    mpt::MockLogger::make_cstring_matcher(
                        AllOf(HasSubstr(base_url.toString().toStdString()), HasSubstr("illegal value")))));

    MP_EXPECT_THROW_THAT(mp::lxd_request(mock_network_access_manager.get(), "GET", base_url), std::runtime_error,
                         Property(&std::runtime_error::what,
                                  AllOf(HasSubstr(base_url.toString().toStdString()), HasSubstr("illegal value"))));
}

TEST_F(LXDBackend, lxd_request_wrong_json_throws_and_logs)
{
    QByteArray invalid_json{"[]\r\n"};

    EXPECT_CALL(*mock_network_access_manager, createRequest(_, _, _))
        .WillOnce([&invalid_json](auto, auto request, auto) {
            auto op = request.attribute(QNetworkRequest::CustomVerbAttribute).toString();
            auto url = request.url().toString();

            return new mpt::MockLocalSocketReply(invalid_json);
        });

    base_url.setHost("test");

    EXPECT_CALL(*logger_scope.mock_logger,
<<<<<<< HEAD
                log(Eq(mpl::Level::error), mpt::MockLogger::make_cstring_matcher(StrEq("lxd request")),
                    mpt::MockLogger::make_cstring_matcher(
                        AllOf(HasSubstr(base_url.toString().toStdString()), HasSubstr(invalid_json.toStdString())))));

=======
                log(Eq(mpl::Level::debug), mpt::MockLogger::make_cstring_matcher(StrEq("lxd request")),
                    mpt::MockLogger::make_cstring_matcher(
                        AllOf(HasSubstr(base_url.toString().toStdString()), HasSubstr(invalid_json.toStdString())))));

    MP_EXPECT_THROW_THAT(mp::lxd_request(mock_network_access_manager.get(), "GET", base_url), std::runtime_error,
                         Property(&std::runtime_error::what, AllOf(HasSubstr(base_url.toString().toStdString()))));
}

TEST_F(LXDBackend, lxd_request_bad_request_throws_and_logs)
{
    EXPECT_CALL(*mock_network_access_manager, createRequest(_, _, _)).WillOnce([](auto...) {
        const QByteArray error_data{"{"
                                    "\"type\": \"error\","
                                    "\"error\": \"Failure\","
                                    "\"error_code\": 400,"
                                    "\"metadata\": {}"
                                    "}"};

        return new mpt::MockLocalSocketReply(error_data, QNetworkReply::ProtocolInvalidOperationError);
    });

    base_url.setHost("test");

    auto error_matcher = AllOf(HasSubstr("Network error for"), HasSubstr(base_url.toString().toStdString()),
                               HasSubstr(": Error - Failure"));

    EXPECT_CALL(*logger_scope.mock_logger,
                log(Eq(mpl::Level::error), mpt::MockLogger::make_cstring_matcher(StrEq("lxd request")),
                    mpt::MockLogger::make_cstring_matcher(error_matcher)));

>>>>>>> 70ae5e2e
    MP_EXPECT_THROW_THAT(mp::lxd_request(mock_network_access_manager.get(), "GET", base_url), std::runtime_error,
                         Property(&std::runtime_error::what, error_matcher));
}

TEST_F(LXDBackend, lxd_request_multipart_bbad_request_throws_and_logs)
{
    EXPECT_CALL(*mock_network_access_manager, createRequest(_, _, _)).WillOnce([](auto...) {
        const QByteArray error_data{"{"
                                    "\"type\": \"error\","
                                    "\"error\": \"Failure\","
                                    "\"error_code\": 400,"
                                    "\"metadata\": {}"
                                    "}"};

        return new mpt::MockLocalSocketReply(error_data, QNetworkReply::ProtocolInvalidOperationError);
    });

    base_url.setHost("test");

    auto error_matcher = AllOf(HasSubstr("Network error for"), HasSubstr(base_url.toString().toStdString()),
                               HasSubstr(": Error - Failure"));
    QHttpMultiPart stub_multipart;

    EXPECT_CALL(*logger_scope.mock_logger,
                log(Eq(mpl::Level::error), mpt::MockLogger::make_cstring_matcher(StrEq("lxd request")),
                    mpt::MockLogger::make_cstring_matcher(error_matcher)));

    MP_EXPECT_THROW_THAT(mp::lxd_request(mock_network_access_manager.get(), "GET", base_url, stub_multipart),
                         std::runtime_error, Property(&std::runtime_error::what, error_matcher));
}

TEST_F(LXDBackend, lxd_wait_error_returned_throws_and_logs)
{
    EXPECT_CALL(*mock_network_access_manager, createRequest(_, _, _)).WillOnce([](auto, auto request, auto) {
        auto op = request.attribute(QNetworkRequest::CustomVerbAttribute).toString();
        auto url = request.url().toString();

        if (op == "GET" && url.contains("1.0/operations/b043d632-5c48-44b3-983c-a25660d61164/wait"))
        {
            const QByteArray wait_reply_error{"{"
                                              "\"error\": \"Failure\","
                                              "\"error_code\": 400,"
                                              "\"metadata\": {"
                                              "  \"class\": \"task\","
                                              "  \"created_at\": \"2020-11-10T11:42:58.996868033-05:00\","
                                              "  \"description\": \"Stopping container\","
                                              "  \"err\": \"\","
                                              "  \"id\": \"b043d632-5c48-44b3-983c-a25660d61164\","
                                              "  \"location\": \"none\","
                                              "  \"may_cancel\": false,"
                                              "  \"metadata\": null,"
                                              "  \"resources\": {"
                                              "    \"containers\": ["
                                              "      \"/1.0/containers/test\""
                                              "    ]"
                                              "  },"
                                              "  \"status\": \"Success\","
                                              "  \"status_code\": 200,"
                                              "  \"updated_at\": \"2020-11-10T11:42:58.996868033-05:00\""
                                              "},"
                                              "\"operation\": \"\","
                                              "\"status\": \"\","
                                              "\"status_code\": 0,"
                                              "\"type\": \"sync\""
                                              "}"};

            return new mpt::MockLocalSocketReply(wait_reply_error);
        }

        return new mpt::MockLocalSocketReply(mpt::not_found_data, QNetworkReply::ContentNotFoundError);
    });

    base_url.setHost("test");

    QJsonParseError json_error;
    auto json_reply = QJsonDocument::fromJson(mpt::stop_vm_data, &json_error);

    auto error_matcher = StrEq("Error waiting on operation: (400) Failure");

    EXPECT_CALL(*logger_scope.mock_logger,
                log(Eq(mpl::Level::error), mpt::MockLogger::make_cstring_matcher(StrEq("lxd request")),
                    mpt::MockLogger::make_cstring_matcher(error_matcher)));

    MP_EXPECT_THROW_THAT(mp::lxd_wait(mock_network_access_manager.get(), base_url, json_reply.object(), 1000),
                         std::runtime_error, Property(&std::runtime_error::what, error_matcher));
}

TEST_F(LXDBackend, lxd_wait_status_code_failure_returned_throws_and_logs)
{
    EXPECT_CALL(*mock_network_access_manager, createRequest(_, _, _)).WillOnce([](auto, auto request, auto) {
        auto op = request.attribute(QNetworkRequest::CustomVerbAttribute).toString();
        auto url = request.url().toString();

        if (op == "GET" && url.contains("1.0/operations/b043d632-5c48-44b3-983c-a25660d61164/wait"))
        {
            const QByteArray wait_reply_error{"{"
                                              "\"error\": \"\","
                                              "\"error_code\": 0,"
                                              "\"metadata\": {"
                                              "  \"class\": \"task\","
                                              "  \"created_at\": \"2020-11-10T11:42:58.996868033-05:00\","
                                              "  \"description\": \"Stopping container\","
                                              "  \"err\": \"\","
                                              "  \"id\": \"b043d632-5c48-44b3-983c-a25660d61164\","
                                              "  \"location\": \"none\","
                                              "  \"may_cancel\": false,"
                                              "  \"metadata\": null,"
                                              "  \"resources\": {"
                                              "    \"containers\": ["
                                              "      \"/1.0/containers/test\""
                                              "    ]"
                                              "  },"
                                              "  \"status\": \"Success\","
                                              "  \"status_code\": 200,"
                                              "  \"updated_at\": \"2020-11-10T11:42:58.996868033-05:00\""
                                              "},"
                                              "\"operation\": \"\","
                                              "\"status\": \"Bad status\","
                                              "\"status_code\": 400,"
                                              "\"type\": \"sync\""
                                              "}"};

            return new mpt::MockLocalSocketReply(wait_reply_error);
        }

        return new mpt::MockLocalSocketReply(mpt::not_found_data, QNetworkReply::ContentNotFoundError);
    });

    base_url.setHost("test");

    QJsonParseError json_error;
    auto json_reply = QJsonDocument::fromJson(mpt::stop_vm_data, &json_error);

    auto error_matcher = StrEq("Failure waiting on operation: (400) Bad status");

    EXPECT_CALL(*logger_scope.mock_logger,
                log(Eq(mpl::Level::error), mpt::MockLogger::make_cstring_matcher(StrEq("lxd request")),
                    mpt::MockLogger::make_cstring_matcher(error_matcher)));

    MP_EXPECT_THROW_THAT(mp::lxd_wait(mock_network_access_manager.get(), base_url, json_reply.object(), 1000),
                         std::runtime_error, Property(&std::runtime_error::what, error_matcher));
}

TEST_F(LXDBackend, lxd_wait_metadata_status_code_failure_returned_throws_and_logs)
{
    EXPECT_CALL(*mock_network_access_manager, createRequest(_, _, _)).WillOnce([](auto, auto request, auto) {
        auto op = request.attribute(QNetworkRequest::CustomVerbAttribute).toString();
        auto url = request.url().toString();

        if (op == "GET" && url.contains("1.0/operations/b043d632-5c48-44b3-983c-a25660d61164/wait"))
        {
            const QByteArray wait_reply_error{"{"
                                              "\"error\": \"\","
                                              "\"error_code\": 0,"
                                              "\"metadata\": {"
                                              "  \"class\": \"task\","
                                              "  \"created_at\": \"2020-11-10T11:42:58.996868033-05:00\","
                                              "  \"description\": \"Stopping container\","
                                              "  \"err\": \"Failed to stop instance\","
                                              "  \"id\": \"b043d632-5c48-44b3-983c-a25660d61164\","
                                              "  \"location\": \"none\","
                                              "  \"may_cancel\": false,"
                                              "  \"metadata\": null,"
                                              "  \"resources\": {"
                                              "    \"containers\": ["
                                              "      \"/1.0/containers/test\""
                                              "    ]"
                                              "  },"
                                              "  \"status\": \"Failure\","
                                              "  \"status_code\": 400,"
                                              "  \"updated_at\": \"2020-11-10T11:42:58.996868033-05:00\""
                                              "},"
                                              "\"operation\": \"\","
                                              "\"status\": \"Success\","
                                              "\"status_code\": 0,"
                                              "\"type\": \"sync\""
                                              "}"};

            return new mpt::MockLocalSocketReply(wait_reply_error);
        }

        return new mpt::MockLocalSocketReply(mpt::not_found_data, QNetworkReply::ContentNotFoundError);
    });

    base_url.setHost("test");

    QJsonParseError json_error;
    auto json_reply = QJsonDocument::fromJson(mpt::stop_vm_data, &json_error);

    auto error_matcher = StrEq("Operation completed with error: (400) Failed to stop instance");

    EXPECT_CALL(*logger_scope.mock_logger,
                log(Eq(mpl::Level::error), mpt::MockLogger::make_cstring_matcher(StrEq("lxd request")),
                    mpt::MockLogger::make_cstring_matcher(error_matcher)));

    MP_EXPECT_THROW_THAT(mp::lxd_wait(mock_network_access_manager.get(), base_url, json_reply.object(), 1000),
                         std::runtime_error, Property(&std::runtime_error::what, error_matcher));
}

TEST_F(LXDBackend, lxd_request_bad_request_throws_and_logs)
{
    EXPECT_CALL(*mock_network_access_manager, createRequest(_, _, _)).WillOnce([](auto...) {
        const QByteArray error_data{"{"
                                    "\"type\": \"error\","
                                    "\"error\": \"Failure\","
                                    "\"error_code\": 400,"
                                    "\"metadata\": {}"
                                    "}"};

        return new mpt::MockLocalSocketReply(error_data, QNetworkReply::ProtocolInvalidOperationError);
    });

    base_url.setHost("test");

    auto error_matcher = AllOf(HasSubstr("Network error for"), HasSubstr(base_url.toString().toStdString()),
                               HasSubstr(": Error - Failure"));

    EXPECT_CALL(*logger_scope.mock_logger,
                log(Eq(mpl::Level::error), mpt::MockLogger::make_cstring_matcher(StrEq("lxd request")),
                    mpt::MockLogger::make_cstring_matcher(error_matcher)));

    MP_EXPECT_THROW_THAT(mp::lxd_request(mock_network_access_manager.get(), "GET", base_url), std::runtime_error,
                         Property(&std::runtime_error::what, error_matcher));
}

TEST_F(LXDBackend, lxd_request_multipart_bbad_request_throws_and_logs)
{
    EXPECT_CALL(*mock_network_access_manager, createRequest(_, _, _)).WillOnce([](auto...) {
        const QByteArray error_data{"{"
                                    "\"type\": \"error\","
                                    "\"error\": \"Failure\","
                                    "\"error_code\": 400,"
                                    "\"metadata\": {}"
                                    "}"};

        return new mpt::MockLocalSocketReply(error_data, QNetworkReply::ProtocolInvalidOperationError);
    });

    base_url.setHost("test");

    auto error_matcher = AllOf(HasSubstr("Network error for"), HasSubstr(base_url.toString().toStdString()),
                               HasSubstr(": Error - Failure"));
    QHttpMultiPart stub_multipart;

    EXPECT_CALL(*logger_scope.mock_logger,
                log(Eq(mpl::Level::error), mpt::MockLogger::make_cstring_matcher(StrEq("lxd request")),
                    mpt::MockLogger::make_cstring_matcher(error_matcher)));

    MP_EXPECT_THROW_THAT(mp::lxd_request(mock_network_access_manager.get(), "GET", base_url, stub_multipart),
                         std::runtime_error, Property(&std::runtime_error::what, error_matcher));
}

TEST_F(LXDBackend, lxd_wait_error_returned_throws_and_logs)
{
    EXPECT_CALL(*mock_network_access_manager, createRequest(_, _, _)).WillOnce([](auto, auto request, auto) {
        auto op = request.attribute(QNetworkRequest::CustomVerbAttribute).toString();
        auto url = request.url().toString();

        if (op == "GET" && url.contains("1.0/operations/b043d632-5c48-44b3-983c-a25660d61164/wait"))
        {
            const QByteArray wait_reply_error{"{"
                                              "\"error\": \"Failure\","
                                              "\"error_code\": 400,"
                                              "\"metadata\": {"
                                              "  \"class\": \"task\","
                                              "  \"created_at\": \"2020-11-10T11:42:58.996868033-05:00\","
                                              "  \"description\": \"Stopping container\","
                                              "  \"err\": \"\","
                                              "  \"id\": \"b043d632-5c48-44b3-983c-a25660d61164\","
                                              "  \"location\": \"none\","
                                              "  \"may_cancel\": false,"
                                              "  \"metadata\": null,"
                                              "  \"resources\": {"
                                              "    \"containers\": ["
                                              "      \"/1.0/containers/test\""
                                              "    ]"
                                              "  },"
                                              "  \"status\": \"Success\","
                                              "  \"status_code\": 200,"
                                              "  \"updated_at\": \"2020-11-10T11:42:58.996868033-05:00\""
                                              "},"
                                              "\"operation\": \"\","
                                              "\"status\": \"\","
                                              "\"status_code\": 0,"
                                              "\"type\": \"sync\""
                                              "}"};

            return new mpt::MockLocalSocketReply(wait_reply_error);
        }

        return new mpt::MockLocalSocketReply(mpt::not_found_data, QNetworkReply::ContentNotFoundError);
    });

    base_url.setHost("test");

    QJsonParseError json_error;
    auto json_reply = QJsonDocument::fromJson(mpt::stop_vm_data, &json_error);

    auto error_matcher = StrEq("Error waiting on operation: (400) Failure");

    EXPECT_CALL(*logger_scope.mock_logger,
                log(Eq(mpl::Level::error), mpt::MockLogger::make_cstring_matcher(StrEq("lxd request")),
                    mpt::MockLogger::make_cstring_matcher(error_matcher)));

    MP_EXPECT_THROW_THAT(mp::lxd_wait(mock_network_access_manager.get(), base_url, json_reply.object(), 1000),
                         std::runtime_error, Property(&std::runtime_error::what, error_matcher));
}

TEST_F(LXDBackend, lxd_wait_status_code_failure_returned_throws_and_logs)
{
    EXPECT_CALL(*mock_network_access_manager, createRequest(_, _, _)).WillOnce([](auto, auto request, auto) {
        auto op = request.attribute(QNetworkRequest::CustomVerbAttribute).toString();
        auto url = request.url().toString();

        if (op == "GET" && url.contains("1.0/operations/b043d632-5c48-44b3-983c-a25660d61164/wait"))
        {
            const QByteArray wait_reply_error{"{"
                                              "\"error\": \"\","
                                              "\"error_code\": 0,"
                                              "\"metadata\": {"
                                              "  \"class\": \"task\","
                                              "  \"created_at\": \"2020-11-10T11:42:58.996868033-05:00\","
                                              "  \"description\": \"Stopping container\","
                                              "  \"err\": \"\","
                                              "  \"id\": \"b043d632-5c48-44b3-983c-a25660d61164\","
                                              "  \"location\": \"none\","
                                              "  \"may_cancel\": false,"
                                              "  \"metadata\": null,"
                                              "  \"resources\": {"
                                              "    \"containers\": ["
                                              "      \"/1.0/containers/test\""
                                              "    ]"
                                              "  },"
                                              "  \"status\": \"Success\","
                                              "  \"status_code\": 200,"
                                              "  \"updated_at\": \"2020-11-10T11:42:58.996868033-05:00\""
                                              "},"
                                              "\"operation\": \"\","
                                              "\"status\": \"Bad status\","
                                              "\"status_code\": 400,"
                                              "\"type\": \"sync\""
                                              "}"};

            return new mpt::MockLocalSocketReply(wait_reply_error);
        }

        return new mpt::MockLocalSocketReply(mpt::not_found_data, QNetworkReply::ContentNotFoundError);
    });

    base_url.setHost("test");

    QJsonParseError json_error;
    auto json_reply = QJsonDocument::fromJson(mpt::stop_vm_data, &json_error);

    auto error_matcher = StrEq("Failure waiting on operation: (400) Bad status");

    EXPECT_CALL(*logger_scope.mock_logger,
                log(Eq(mpl::Level::error), mpt::MockLogger::make_cstring_matcher(StrEq("lxd request")),
                    mpt::MockLogger::make_cstring_matcher(error_matcher)));

    MP_EXPECT_THROW_THAT(mp::lxd_wait(mock_network_access_manager.get(), base_url, json_reply.object(), 1000),
                         std::runtime_error, Property(&std::runtime_error::what, error_matcher));
}

TEST_F(LXDBackend, lxd_wait_metadata_status_code_failure_returned_throws_and_logs)
{
    EXPECT_CALL(*mock_network_access_manager, createRequest(_, _, _)).WillOnce([](auto, auto request, auto) {
        auto op = request.attribute(QNetworkRequest::CustomVerbAttribute).toString();
        auto url = request.url().toString();

        if (op == "GET" && url.contains("1.0/operations/b043d632-5c48-44b3-983c-a25660d61164/wait"))
        {
            const QByteArray wait_reply_error{"{"
                                              "\"error\": \"\","
                                              "\"error_code\": 0,"
                                              "\"metadata\": {"
                                              "  \"class\": \"task\","
                                              "  \"created_at\": \"2020-11-10T11:42:58.996868033-05:00\","
                                              "  \"description\": \"Stopping container\","
                                              "  \"err\": \"Failed to stop instance\","
                                              "  \"id\": \"b043d632-5c48-44b3-983c-a25660d61164\","
                                              "  \"location\": \"none\","
                                              "  \"may_cancel\": false,"
                                              "  \"metadata\": null,"
                                              "  \"resources\": {"
                                              "    \"containers\": ["
                                              "      \"/1.0/containers/test\""
                                              "    ]"
                                              "  },"
                                              "  \"status\": \"Failure\","
                                              "  \"status_code\": 400,"
                                              "  \"updated_at\": \"2020-11-10T11:42:58.996868033-05:00\""
                                              "},"
                                              "\"operation\": \"\","
                                              "\"status\": \"Success\","
                                              "\"status_code\": 0,"
                                              "\"type\": \"sync\""
                                              "}"};

            return new mpt::MockLocalSocketReply(wait_reply_error);
        }

        return new mpt::MockLocalSocketReply(mpt::not_found_data, QNetworkReply::ContentNotFoundError);
    });

    base_url.setHost("test");

    QJsonParseError json_error;
    auto json_reply = QJsonDocument::fromJson(mpt::stop_vm_data, &json_error);

    auto error_matcher = StrEq("Operation completed with error: (400) Failed to stop instance");

    EXPECT_CALL(*logger_scope.mock_logger,
                log(Eq(mpl::Level::error), mpt::MockLogger::make_cstring_matcher(StrEq("lxd request")),
                    mpt::MockLogger::make_cstring_matcher(error_matcher)));

    MP_EXPECT_THROW_THAT(mp::lxd_wait(mock_network_access_manager.get(), base_url, json_reply.object(), 1000),
                         std::runtime_error, Property(&std::runtime_error::what, error_matcher));
}

TEST_F(LXDBackend, unsupported_suspend_throws)
{
    mpt::StubVMStatusMonitor stub_monitor;

    EXPECT_CALL(*mock_network_access_manager, createRequest(_, _, _))
        .WillRepeatedly([](auto, auto request, auto outgoingData) {
            outgoingData->open(QIODevice::ReadOnly);
            auto data = outgoingData->readAll();
            auto op = request.attribute(QNetworkRequest::CustomVerbAttribute).toString();
            auto url = request.url().toString();

            if (op == "GET" && url.contains("1.0/virtual-machines/pied-piper-valley/state"))
            {
                return new mpt::MockLocalSocketReply(mpt::vm_state_fully_running_data);
            }
            else if (op == "PUT" && url.contains("1.0/virtual-machines/pied-piper-valley/state") &&
                     data.contains("stop"))
            {
                return new mpt::MockLocalSocketReply(mpt::stop_vm_data);
            }

            return new mpt::MockLocalSocketReply(mpt::not_found_data, QNetworkReply::ContentNotFoundError);
        });

    mp::LXDVirtualMachine machine{default_description, stub_monitor, mock_network_access_manager.get(), base_url,
                                  bridge_name};

    MP_EXPECT_THROW_THAT(machine.suspend(), std::runtime_error,
                         Property(&std::runtime_error::what, StrEq("suspend is currently not supported")));
}

TEST_F(LXDBackend, start_while_suspending_throws)
{
    mpt::StubVMStatusMonitor stub_monitor;

    EXPECT_CALL(*mock_network_access_manager, createRequest(_, _, _)).WillRepeatedly([](auto, auto request, auto) {
        auto op = request.attribute(QNetworkRequest::CustomVerbAttribute).toString();
        auto url = request.url().toString();

        if (op == "GET" && url.contains("1.0/virtual-machines/pied-piper-valley/state"))
        {
            return new mpt::MockLocalSocketReply(mpt::vm_state_freezing_data);
        }

        return new mpt::MockLocalSocketReply(mpt::not_found_data, QNetworkReply::ContentNotFoundError);
    });

    mp::LXDVirtualMachine machine{default_description, stub_monitor, mock_network_access_manager.get(), base_url,
                                  bridge_name};

    MP_EXPECT_THROW_THAT(machine.start(), std::runtime_error,
                         Property(&std::runtime_error::what, StrEq("cannot start the instance while suspending")));
}

TEST_F(LXDBackend, start_while_frozen_unfreezes)
{
    mpt::StubVMStatusMonitor stub_monitor;
    bool unfreeze_called{false};

    EXPECT_CALL(*mock_network_access_manager, createRequest(_, _, _))
        .WillRepeatedly([&unfreeze_called](auto, auto request, auto outgoingData) {
            outgoingData->open(QIODevice::ReadOnly);
            auto data = outgoingData->readAll();
            auto op = request.attribute(QNetworkRequest::CustomVerbAttribute).toString();
            auto url = request.url().toString();

            if (op == "GET" && url.contains("1.0/virtual-machines/pied-piper-valley/state"))
            {
                return new mpt::MockLocalSocketReply(mpt::vm_state_frozen_data);
            }
            else if (op == "PUT" && url.contains("1.0/virtual-machines/pied-piper-valley/state") &&
                     data.contains("unfreeze"))
            {
                unfreeze_called = true;
                return new mpt::MockLocalSocketReply(mpt::start_vm_data);
            }

            return new mpt::MockLocalSocketReply(mpt::not_found_data, QNetworkReply::ContentNotFoundError);
        });

    mp::LXDVirtualMachine machine{default_description, stub_monitor, mock_network_access_manager.get(), base_url,
                                  bridge_name};

    EXPECT_CALL(*logger_scope.mock_logger,
                log(Eq(mpl::Level::info), mpt::MockLogger::make_cstring_matcher(StrEq("pied-piper-valley")),
                    mpt::MockLogger::make_cstring_matcher(StrEq("Resuming from a suspended state"))));

    machine.start();

    EXPECT_TRUE(unfreeze_called);
}

TEST_F(LXDBackend, start_while_running_does_nothing)
{
    mpt::StubVMStatusMonitor stub_monitor;

    bool put_called{false};

    EXPECT_CALL(*mock_network_access_manager, createRequest(_, _, _))
        .WillRepeatedly([&put_called](auto, auto request, auto outgoingData) {
            outgoingData->open(QIODevice::ReadOnly);
            auto data = outgoingData->readAll();
            auto op = request.attribute(QNetworkRequest::CustomVerbAttribute).toString();
            auto url = request.url().toString();

            if (op == "GET" && url.contains("1.0/virtual-machines/pied-piper-valley/state"))
            {
                return new mpt::MockLocalSocketReply(mpt::vm_state_fully_running_data);
            }
            else if (op == "PUT" && url.contains("1.0/virtual-machines/pied-piper-valley/state"))
            {
                if (data.contains("start"))
                {
                    put_called = true;
                    return new mpt::MockLocalSocketReply(mpt::start_vm_data);
                }
                else if (data.contains("stop"))
                {
                    return new mpt::MockLocalSocketReply(mpt::stop_vm_data);
                }
            }

            return new mpt::MockLocalSocketReply(mpt::not_found_data, QNetworkReply::ContentNotFoundError);
        });

    mp::LXDVirtualMachine machine{default_description, stub_monitor, mock_network_access_manager.get(), base_url,
                                  bridge_name};

    ASSERT_EQ(machine.current_state(), mp::VirtualMachine::State::running);

    machine.start();

    EXPECT_EQ(machine.current_state(), mp::VirtualMachine::State::running);
    EXPECT_FALSE(put_called);
}

TEST_F(LXDBackend, shutdown_while_stopped_does_nothing_and_logs_debug)
{
    mpt::MockVMStatusMonitor mock_monitor;

    EXPECT_CALL(*mock_network_access_manager, createRequest(_, _, _)).WillRepeatedly([](auto, auto request, auto) {
        auto op = request.attribute(QNetworkRequest::CustomVerbAttribute).toString();
        auto url = request.url().toString();

        if (op == "GET" && url.contains("1.0/virtual-machines/pied-piper-valley/state"))
        {
            return new mpt::MockLocalSocketReply(mpt::vm_state_stopped_data);
        }

        return new mpt::MockLocalSocketReply(mpt::not_found_data, QNetworkReply::ContentNotFoundError);
    });

    mp::LXDVirtualMachine machine{default_description, mock_monitor, mock_network_access_manager.get(), base_url,
                                  bridge_name};

    ASSERT_EQ(machine.current_state(), mp::VirtualMachine::State::stopped);

    EXPECT_CALL(mock_monitor, persist_state_for(_, _)).Times(0);
    EXPECT_CALL(
        *logger_scope.mock_logger,
        log(Eq(mpl::Level::debug), mpt::MockLogger::make_cstring_matcher(StrEq("pied-piper-valley")),
            mpt::MockLogger::make_cstring_matcher(StrEq("Ignoring stop request since instance is already stopped"))));

    machine.shutdown();

    EXPECT_EQ(machine.current_state(), mp::VirtualMachine::State::stopped);
}

TEST_F(LXDBackend, shutdown_while_frozen_does_nothing_and_logs_info)
{
    mpt::MockVMStatusMonitor mock_monitor;

    EXPECT_CALL(*mock_network_access_manager, createRequest(_, _, _)).WillRepeatedly([](auto, auto request, auto) {
        auto op = request.attribute(QNetworkRequest::CustomVerbAttribute).toString();
        auto url = request.url().toString();

        if (op == "GET" && url.contains("1.0/virtual-machines/pied-piper-valley/state"))
        {
            return new mpt::MockLocalSocketReply(mpt::vm_state_frozen_data);
        }

        return new mpt::MockLocalSocketReply(mpt::not_found_data, QNetworkReply::ContentNotFoundError);
    });

    mp::LXDVirtualMachine machine{default_description, mock_monitor, mock_network_access_manager.get(), base_url,
                                  bridge_name};

    ASSERT_EQ(machine.current_state(), mp::VirtualMachine::State::suspended);

    EXPECT_CALL(mock_monitor, persist_state_for(_, _)).Times(0);
    EXPECT_CALL(*logger_scope.mock_logger,
                log(Eq(mpl::Level::info), mpt::MockLogger::make_cstring_matcher(StrEq("pied-piper-valley")),
                    mpt::MockLogger::make_cstring_matcher(StrEq("Ignoring shutdown issued while suspended"))));

    machine.shutdown();

    EXPECT_EQ(machine.current_state(), mp::VirtualMachine::State::suspended);
}

TEST_F(LXDBackend, ensure_vm_running_does_not_throw_starting)
{
    mpt::StubVMStatusMonitor stub_monitor;

    bool start_called{false};

    EXPECT_CALL(*mock_network_access_manager, createRequest(_, _, _))
        .WillRepeatedly([&start_called](auto, auto request, auto outgoingData) {
            outgoingData->open(QIODevice::ReadOnly);
            auto data = outgoingData->readAll();
            auto op = request.attribute(QNetworkRequest::CustomVerbAttribute).toString();
            auto url = request.url().toString();

            if (op == "GET" && url.contains("1.0/virtual-machines/pied-piper-valley/state"))
            {
                if (!start_called)
                {
                    return new mpt::MockLocalSocketReply(mpt::vm_state_stopped_data);
                }
                else
                {
                    return new mpt::MockLocalSocketReply(mpt::vm_state_starting_data);
                }
            }
            else if (op == "PUT" && url.contains("1.0/virtual-machines/pied-piper-valley/state"))
            {
                if (data.contains("start"))
                {
                    start_called = true;
                    return new mpt::MockLocalSocketReply(mpt::start_vm_data);
                }
            }

            return new mpt::MockLocalSocketReply(mpt::not_found_data, QNetworkReply::ContentNotFoundError);
        });

    mp::LXDVirtualMachine machine{default_description, stub_monitor, mock_network_access_manager.get(), base_url,
                                  bridge_name};

    machine.start();

    ASSERT_EQ(machine.state, mp::VirtualMachine::State::starting);

    EXPECT_NO_THROW(machine.ensure_vm_is_running());

    EXPECT_EQ(machine.current_state(), mp::VirtualMachine::State::starting);
}

TEST_F(LXDBackend, shutdown_while_starting_throws_and_sets_correct_state)
{
    mpt::StubVMStatusMonitor stub_monitor;

    bool stop_called{false}, start_called{false};

    EXPECT_CALL(*mock_network_access_manager, createRequest(_, _, _))
        .WillRepeatedly([&stop_called, &start_called](auto, auto request, auto outgoingData) {
            outgoingData->open(QIODevice::ReadOnly);
            auto data = outgoingData->readAll();
            auto op = request.attribute(QNetworkRequest::CustomVerbAttribute).toString();
            auto url = request.url().toString();

            if (op == "GET" && url.contains("1.0/virtual-machines/pied-piper-valley/state"))
            {
                if ((!stop_called && !start_called) || (stop_called && start_called))
                {
                    return new mpt::MockLocalSocketReply(mpt::vm_state_stopped_data);
                }
                else
                {
                    return new mpt::MockLocalSocketReply(mpt::vm_state_starting_data);
                }
            }
            else if (op == "PUT" && url.contains("1.0/virtual-machines/pied-piper-valley/state"))
            {
                if (data.contains("start"))
                {
                    start_called = true;
                    return new mpt::MockLocalSocketReply(mpt::start_vm_data);
                }
                else if (data.contains("stop"))
                {
                    stop_called = true;
                    return new mpt::MockLocalSocketReply(mpt::stop_vm_data);
                }
            }

            return new mpt::MockLocalSocketReply(mpt::not_found_data, QNetworkReply::ContentNotFoundError);
        });

    mp::LXDVirtualMachine machine{default_description, stub_monitor, mock_network_access_manager.get(), base_url,
                                  bridge_name};

    machine.start();

    ASSERT_EQ(machine.state, mp::VirtualMachine::State::starting);

    mp::AutoJoinThread thread = [&machine] { machine.shutdown(); };

    while (machine.state != mp::VirtualMachine::State::stopped)
        std::this_thread::sleep_for(1ms);

    MP_EXPECT_THROW_THAT(machine.ensure_vm_is_running(1ms), mp::StartException,
                         Property(&mp::StartException::what, StrEq("Instance shutdown during start")));

    EXPECT_TRUE(start_called);
    EXPECT_TRUE(stop_called);
    EXPECT_EQ(machine.current_state(), mp::VirtualMachine::State::stopped);
}

TEST_F(LXDBackend, start_failure_while_starting_throws_and_sets_correct_state)
{
    mpt::StubVMStatusMonitor stub_monitor;
    bool start_called{false};
    int running_returned{0};

    EXPECT_CALL(*mock_network_access_manager, createRequest(_, _, _))
        .WillRepeatedly([&start_called, &running_returned](auto, auto request, auto outgoingData) {
            outgoingData->open(QIODevice::ReadOnly);
            auto data = outgoingData->readAll();
            auto op = request.attribute(QNetworkRequest::CustomVerbAttribute).toString();
            auto url = request.url().toString();

            if (op == "GET" && url.contains("1.0/virtual-machines/pied-piper-valley/state"))
            {
                if (!start_called || running_returned > 1)
                {
                    return new mpt::MockLocalSocketReply(mpt::vm_state_stopped_data);
                }

                ++running_returned;
                return new mpt::MockLocalSocketReply(mpt::vm_state_partial_running_data);
            }
            else if (op == "PUT" && url.contains("1.0/virtual-machines/pied-piper-valley/state") &&
                     data.contains("start"))
            {
                start_called = true;
                return new mpt::MockLocalSocketReply(mpt::start_vm_data);
            }

            return new mpt::MockLocalSocketReply(mpt::not_found_data, QNetworkReply::ContentNotFoundError);
        });

    mp::LXDVirtualMachine machine{default_description, stub_monitor, mock_network_access_manager.get(), base_url,
                                  bridge_name};

    machine.start();

    ASSERT_EQ(machine.state, mp::VirtualMachine::State::starting);

    EXPECT_NO_THROW(machine.ensure_vm_is_running(1ms));

    EXPECT_EQ(machine.current_state(), mp::VirtualMachine::State::starting);

    MP_EXPECT_THROW_THAT(machine.ensure_vm_is_running(1ms), mp::StartException,
                         Property(&mp::StartException::what, StrEq("Instance shutdown during start")));

    EXPECT_EQ(machine.current_state(), mp::VirtualMachine::State::stopped);
}

TEST_F(LXDBackend, reboots_while_starting_does_not_throw_and_sets_correct_state)
{
    mpt::StubVMStatusMonitor stub_monitor;
    bool start_called{false}, reboot_simulated{false};
    int running_returned{0};

    EXPECT_CALL(*mock_network_access_manager, createRequest(_, _, _))
        .WillRepeatedly([&start_called, &running_returned, &reboot_simulated](auto, auto request, auto outgoingData) {
            outgoingData->open(QIODevice::ReadOnly);
            auto data = outgoingData->readAll();
            auto op = request.attribute(QNetworkRequest::CustomVerbAttribute).toString();
            auto url = request.url().toString();

            if (op == "GET" && url.contains("1.0/virtual-machines/pied-piper-valley/state"))
            {
                if (!start_called || ++running_returned == 2)
                {
                    if (running_returned == 2)
                    {
                        reboot_simulated = true;
                    }

                    return new mpt::MockLocalSocketReply(mpt::vm_state_stopped_data);
                }

                return new mpt::MockLocalSocketReply(mpt::vm_state_partial_running_data);
            }
            else if (op == "PUT" && url.contains("1.0/virtual-machines/pied-piper-valley/state") &&
                     data.contains("start"))
            {
                start_called = true;
                return new mpt::MockLocalSocketReply(mpt::start_vm_data);
            }

            return new mpt::MockLocalSocketReply(mpt::not_found_data, QNetworkReply::ContentNotFoundError);
        });

    mp::LXDVirtualMachine machine{default_description, stub_monitor, mock_network_access_manager.get(), base_url,
                                  bridge_name};

    machine.start();

    ASSERT_EQ(machine.current_state(), mp::VirtualMachine::State::starting);

    EXPECT_NO_THROW(machine.ensure_vm_is_running(1ms));

    EXPECT_EQ(machine.current_state(), mp::VirtualMachine::State::starting);
    EXPECT_TRUE(reboot_simulated);
}

TEST_F(LXDBackend, current_state_connection_error_logs_warning_and_sets_unknown_state)
{
    mpt::StubVMStatusMonitor stub_monitor;
    const std::string exception_message{"Cannot connect to socket"};

    EXPECT_CALL(*mock_network_access_manager, createRequest(_, _, _))
        .WillRepeatedly([&exception_message](auto...) -> QNetworkReply* {
            throw mp::LocalSocketConnectionException(exception_message);
        });

    mp::LXDVirtualMachine machine{default_description, stub_monitor, mock_network_access_manager.get(), base_url,
                                  bridge_name};

    EXPECT_CALL(*logger_scope.mock_logger,
                log(Eq(mpl::Level::warning), mpt::MockLogger::make_cstring_matcher(StrEq("pied-piper-valley")),
                    mpt::MockLogger::make_cstring_matcher(StrEq(exception_message))));

    EXPECT_EQ(machine.current_state(), mp::VirtualMachine::State::unknown);
}

TEST_P(LXDInstanceStatusTestSuite, lxd_state_returns_expected_VirtualMachine_state)
{
    mpt::StubVMStatusMonitor stub_monitor;

    const auto status_data = GetParam().first;
    const auto expected_state = GetParam().second;

    EXPECT_CALL(*mock_network_access_manager, createRequest(_, _, _))
        .WillRepeatedly([&status_data](auto, auto request, auto outgoingData) {
            outgoingData->open(QIODevice::ReadOnly);
            auto data = outgoingData->readAll();
            auto op = request.attribute(QNetworkRequest::CustomVerbAttribute).toString();
            auto url = request.url().toString();

            if (op == "GET" && url.contains("1.0/virtual-machines/pied-piper-valley/state"))
            {
                return new mpt::MockLocalSocketReply(status_data);
            }
            else if (op == "PUT" && url.contains("1.0/virtual-machines/pied-piper-valley/state") &&
                     data.contains("stop"))
            {
                return new mpt::MockLocalSocketReply(mpt::stop_vm_data);
            }

            return new mpt::MockLocalSocketReply(mpt::not_found_data, QNetworkReply::ContentNotFoundError);
        });

    logger_scope.mock_logger->expect_log(mpl::Level::error, "unexpected LXD state", AnyNumber());
    mp::LXDVirtualMachine machine{default_description, stub_monitor, mock_network_access_manager.get(), base_url,
                                  bridge_name};

    EXPECT_EQ(machine.current_state(), expected_state);
}

INSTANTIATE_TEST_SUITE_P(LXDBackend, LXDInstanceStatusTestSuite, ValuesIn(lxd_instance_status_suite_inputs));

namespace
{
auto custom_request_matcher(const QString& verb, const std::string& url_sub_str)
{
    auto get_verb = [](const auto& request) { return request.attribute(QNetworkRequest::CustomVerbAttribute); };
    auto get_url = [](const auto& request) { return request.url().toString().toStdString(); };

    return AllOf(ResultOf(get_verb, Eq(verb)), ResultOf(get_url, HasSubstr(url_sub_str)));
}

const auto network_request_matcher = custom_request_matcher("GET", "1.0/networks?recursion=1");
} // namespace

TEST_F(LXDBackend, requests_networks)
{
    EXPECT_CALL(*mock_network_access_manager,
                createRequest(QNetworkAccessManager::CustomOperation, network_request_matcher, _))
        .WillOnce(Return(new mpt::MockLocalSocketReply{mpt::networks_empty_data}));

    mp::LXDVirtualMachineFactory backend{std::move(mock_network_access_manager), data_dir.path(), base_url};
    EXPECT_THAT(backend.networks(), IsEmpty());
}

struct LXDNetworksBadJson : LXDBackend, WithParamInterface<QByteArray>
{
};

TEST_P(LXDNetworksBadJson, handles_gibberish_networks_reply)
{
    auto log_matcher =
        mpt::MockLogger::make_cstring_matcher(AnyOf(HasSubstr("Error parsing JSON"), HasSubstr("Empty reply")));
<<<<<<< HEAD
    EXPECT_CALL(*logger_scope.mock_logger, log(Eq(mpl::Level::error), _, log_matcher)).Times(1);
=======
    EXPECT_CALL(*logger_scope.mock_logger, log(Eq(mpl::Level::debug), _, log_matcher)).Times(1);
>>>>>>> 70ae5e2e
    EXPECT_CALL(*mock_network_access_manager,
                createRequest(QNetworkAccessManager::CustomOperation, network_request_matcher, _))
        .WillOnce(Return(new mpt::MockLocalSocketReply{GetParam()}));

<<<<<<< HEAD
    mp::LXDVirtualMachineFactory backend{std::move(mock_network_access_manager), data_dir.path(), base_url};

    EXPECT_THROW(backend.networks(), std::runtime_error);
}

INSTANTIATE_TEST_SUITE_P(LXDBackend, LXDNetworksBadJson,
                         Values("gibberish", "", "unstarted}", "{unfinished", "strange\"", "{noval}", "]["));

struct LXDNetworksBadFields : LXDBackend, WithParamInterface<QByteArray>
{
};

TEST_P(LXDNetworksBadFields, ignores_network_without_expected_fields)
{
    EXPECT_CALL(*mock_network_access_manager,
                createRequest(QNetworkAccessManager::CustomOperation, network_request_matcher, _))
        .WillOnce(Return(new mpt::MockLocalSocketReply{GetParam()}));

    mp::LXDVirtualMachineFactory backend{std::move(mock_network_access_manager), data_dir.path(), base_url};
    EXPECT_THAT(backend.networks(), IsEmpty());
}

INSTANTIATE_TEST_SUITE_P(LXDBackend, LXDNetworksBadFields,
                         Values("{}", "{\"other\": \"stuff\"}", "{\"metadata\": \"notarray\"}",
                                "{\"metadata\": [\"notdict\"]}",
                                "{\"metadata\": [{\"type\": \"bridge\", \"but\": \"noname\"}]}",
                                "{\"metadata\": [{\"name\": \"\", \"type\": \"bridge\", \"but\": \"empty name\"}]}",
                                "{\"metadata\": [{\"name\": \"bla\", \"but\": \"notype\"}]}",
                                "{\"metadata\": [{\"name\": 123, \"type\": \"bridge\"}]}",
                                "{\"metadata\": [{\"name\": \"eth0\", \"type\": 123}]}"));

struct LXDNetworksOnlyBridges : LXDBackend, WithParamInterface<QByteArray>
{
};

TEST_P(LXDNetworksOnlyBridges, reports_only_bridge_networks)
{
    EXPECT_CALL(*mock_network_access_manager,
                createRequest(QNetworkAccessManager::CustomOperation, network_request_matcher, _))
        .WillOnce(Return(new mpt::MockLocalSocketReply{GetParam()}));

    mp::LXDVirtualMachineFactory backend{std::move(mock_network_access_manager), data_dir.path(), base_url};

    auto id_matcher = [](const std::string& expect) { return Field(&mp::NetworkInterfaceInfo::id, Eq(expect)); };
    EXPECT_THAT(backend.networks(), AllOf(Each(Field(&mp::NetworkInterfaceInfo::type, "bridge")),
                                          UnorderedElementsAre(id_matcher("lxdbr0"), id_matcher("mpbr0"),
                                                               id_matcher("virbr0"), id_matcher("mpqemubr0"))));
}

INSTANTIATE_TEST_SUITE_P(LXDBackend, LXDNetworksOnlyBridges,
                         Values(mpt::networks_realistic_data, mpt::networks_faulty_data));

TEST_F(LXDBackend, honors_bridge_description_from_lxd_when_available)
{
    auto description = "Australopithecus";
    auto data_template = QStringLiteral(R"({"metadata": [{"type": "bridge", "name": "br0", "description": "%1"}]})");
    auto data = data_template.arg(description).toUtf8();
    EXPECT_CALL(*mock_network_access_manager,
                createRequest(QNetworkAccessManager::CustomOperation, network_request_matcher, _))
        .WillOnce(Return(new mpt::MockLocalSocketReply{{data}}));

    mp::LXDVirtualMachineFactory backend{std::move(mock_network_access_manager), data_dir.path(), base_url};

    EXPECT_THAT(backend.networks(), ElementsAre(Field(&mp::NetworkInterfaceInfo::description, Eq(description))));
}

TEST_F(LXDBackend, defaults_to_sensible_bridge_description)
{
    auto data = QByteArrayLiteral(R"({"metadata": [{"type": "bridge", "name": "br0", "description": ""}]})");
    EXPECT_CALL(*mock_network_access_manager,
                createRequest(QNetworkAccessManager::CustomOperation, network_request_matcher, _))
        .WillOnce(Return(new mpt::MockLocalSocketReply{{data}}));

    mp::LXDVirtualMachineFactory backend{std::move(mock_network_access_manager), data_dir.path(), base_url};

    EXPECT_THAT(backend.networks(), ElementsAre(Field(&mp::NetworkInterfaceInfo::description, Eq("Network bridge"))));
=======
    mp::LXDVirtualMachineFactory backend{std::move(mock_network_access_manager), data_dir.path(), base_url};

    EXPECT_THROW(backend.networks(), std::runtime_error);
}

INSTANTIATE_TEST_SUITE_P(LXDBackend, LXDNetworksBadJson,
                         Values("gibberish", "unstarted}", "{unfinished", "strange\"", "{noval}", "]["));

struct LXDNetworksBadFields : LXDBackend, WithParamInterface<QByteArray>
{
};

TEST_P(LXDNetworksBadFields, ignores_network_without_expected_fields)
{
    EXPECT_CALL(*mock_network_access_manager,
                createRequest(QNetworkAccessManager::CustomOperation, network_request_matcher, _))
        .WillOnce(Return(new mpt::MockLocalSocketReply{GetParam()}));

    mp::LXDVirtualMachineFactory backend{std::move(mock_network_access_manager), data_dir.path(), base_url};
    EXPECT_THAT(backend.networks(), IsEmpty());
}

INSTANTIATE_TEST_SUITE_P(LXDBackend, LXDNetworksBadFields,
                         Values("{}", "{\"other\": \"stuff\"}", "{\"metadata\": \"notarray\"}",
                                "{\"metadata\": [\"notdict\"]}",
                                "{\"metadata\": [{\"type\": \"bridge\", \"but\": \"noname\"}]}",
                                "{\"metadata\": [{\"name\": \"\", \"type\": \"bridge\", \"but\": \"empty name\"}]}",
                                "{\"metadata\": [{\"name\": \"bla\", \"but\": \"notype\"}]}",
                                "{\"metadata\": [{\"name\": 123, \"type\": \"bridge\"}]}",
                                "{\"metadata\": [{\"name\": \"eth0\", \"type\": 123}]}"));

struct LXDNetworksOnlyBridges : LXDBackend, WithParamInterface<QByteArray>
{
};

TEST_P(LXDNetworksOnlyBridges, reports_only_bridge_networks)
{
    EXPECT_CALL(*mock_network_access_manager,
                createRequest(QNetworkAccessManager::CustomOperation, network_request_matcher, _))
        .WillOnce(Return(new mpt::MockLocalSocketReply{GetParam()}));

    mp::LXDVirtualMachineFactory backend{std::move(mock_network_access_manager), data_dir.path(), base_url};

    auto id_matcher = [](const std::string& expect) { return Field(&mp::NetworkInterfaceInfo::id, Eq(expect)); };
    EXPECT_THAT(backend.networks(), AllOf(Each(Field(&mp::NetworkInterfaceInfo::type, "bridge")),
                                          UnorderedElementsAre(id_matcher("lxdbr0"), id_matcher("mpbr0"),
                                                               id_matcher("virbr0"), id_matcher("mpqemubr0"))));
}

INSTANTIATE_TEST_SUITE_P(LXDBackend, LXDNetworksOnlyBridges,
                         Values(mpt::networks_realistic_data, mpt::networks_faulty_data));

TEST_F(LXDBackend, honors_bridge_description_from_lxd_when_available)
{
    auto description = "Australopithecus";
    auto data_template = QStringLiteral(R"({"metadata": [{"type": "bridge", "name": "br0", "description": "%1"}]})");
    auto data = data_template.arg(description).toUtf8();
    EXPECT_CALL(*mock_network_access_manager,
                createRequest(QNetworkAccessManager::CustomOperation, network_request_matcher, _))
        .WillOnce(Return(new mpt::MockLocalSocketReply{{data}}));

    mp::LXDVirtualMachineFactory backend{std::move(mock_network_access_manager), data_dir.path(), base_url};

    EXPECT_THAT(backend.networks(), ElementsAre(Field(&mp::NetworkInterfaceInfo::description, Eq(description))));
}

TEST_F(LXDBackend, defaults_to_sensible_bridge_description)
{
    auto data = QByteArrayLiteral(R"({"metadata": [{"type": "bridge", "name": "br0", "description": ""}]})");
    EXPECT_CALL(*mock_network_access_manager,
                createRequest(QNetworkAccessManager::CustomOperation, network_request_matcher, _))
        .WillOnce(Return(new mpt::MockLocalSocketReply{{data}}));

    mp::LXDVirtualMachineFactory backend{std::move(mock_network_access_manager), data_dir.path(), base_url};

    EXPECT_THAT(backend.networks(), ElementsAre(Field(&mp::NetworkInterfaceInfo::description, Eq("Network bridge"))));
}

namespace
{
Matcher<QIODevice*> request_data_matcher(Matcher<QJsonObject> json_matcher)
{
    auto extract_json = [](QIODevice* device) {
        device->open(QIODevice::ReadOnly);
        return QJsonDocument::fromJson(device->readAll()).object();
    };

    return ResultOf(extract_json, json_matcher);
}

std::vector<QJsonObject> extract_devices(const QJsonObject& request_json)
{
    std::vector<QJsonObject> ret; // we need an stl collection that gmock can work with
    for (const auto& device : request_json["devices"].toObject())
        ret.push_back(device.toObject());
    return ret;
}

bool device_json_matches_interface(const QJsonObject& device, const mp::NetworkInterface& interface)
{
    return device["type"] == "nic" && device["nictype"] == "bridged" &&
           device["parent"].toString().toStdString() == interface.id &&
           device["hwaddr"].toString().toStdString() == interface.mac_address;
}

std::vector<Matcher<QJsonObject>> device_json_matchers_from(const std::vector<mp::NetworkInterface>& interfaces)
{
    std::vector<Matcher<QJsonObject>> device_matchers;
    for (const auto& interface : interfaces)
    {
        device_matchers.push_back(Truly(
            [&interface](const QJsonObject& device) { return device_json_matches_interface(device, interface); }));
    }

    return device_matchers;
}

void setup_vm_creation_expectations(mpt::MockNetworkAccessManager& mock_network_access_mgr,
                                    Matcher<QIODevice*> request_contents_matcher)
{
    EXPECT_CALL(mock_network_access_mgr, createRequest(QNetworkAccessManager::CustomOperation,
                                                       custom_request_matcher("GET", "pied-piper-valley/state"), _))
        .WillOnce(Return(new mpt::MockLocalSocketReply{mpt::not_found_data, QNetworkReply::ContentNotFoundError}))
        .WillOnce(Return(new mpt::MockLocalSocketReply{mpt::vm_info_data}));

    EXPECT_CALL(mock_network_access_mgr,
                createRequest(QNetworkAccessManager::CustomOperation,
                              custom_request_matcher("POST", "virtual-machines"), request_contents_matcher))
        .WillOnce(Return(new mpt::MockLocalSocketReply{mpt::create_vm_data}));

    EXPECT_CALL(mock_network_access_mgr,
                createRequest(QNetworkAccessManager::CustomOperation,
                              custom_request_matcher("GET", "operations/0020444c-2e4c-49d5-83ed-3275e3f6d005/wait"), _))
        .WillOnce(Return(new mpt::MockLocalSocketReply{mpt::create_vm_finished_data}));
}
} // namespace

TEST_F(LXDBackend, posts_extra_network_devices)
{
    mpt::StubVMStatusMonitor stub_monitor;

    default_description.extra_interfaces.push_back({"parent1", "ab:cd:ef:01:23:45", true});
    default_description.extra_interfaces.push_back({"parent2", "01:23:45:ab:cd:ef", false});
    default_description.extra_interfaces.push_back({"parent3", "ba:ba:ca:ca:ca:ba", true});

    auto devices_matcher = IsSupersetOf(device_json_matchers_from(default_description.extra_interfaces));
    auto json_matcher = ResultOf(&extract_devices, devices_matcher);
    setup_vm_creation_expectations(*mock_network_access_manager, request_data_matcher(json_matcher));

    mp::LXDVirtualMachine machine{default_description, stub_monitor, mock_network_access_manager.get(), base_url,
                                  bridge_name};
}

TEST_F(LXDBackend, posts_network_data_config_if_available)
{
    mpt::StubVMStatusMonitor stub_monitor;

    static constexpr auto config = "Leia: Princess";
    default_description.network_data_config = config;

    auto get_config = [](const auto& json) {
        return json["config"].toObject()["user.network-config"].toString().toStdString();
    };
    auto json_matcher = ResultOf(get_config, HasSubstr(config));

    setup_vm_creation_expectations(*mock_network_access_manager, request_data_matcher(json_matcher));

    mp::LXDVirtualMachine machine{default_description, stub_monitor, mock_network_access_manager.get(), base_url,
                                  bridge_name};
>>>>>>> 70ae5e2e
}<|MERGE_RESOLUTION|>--- conflicted
+++ resolved
@@ -889,7 +889,6 @@
 
     MP_EXPECT_THROW_THAT(mp::lxd_request(mock_network_access_manager.get(), op, base_url, mp::nullopt, 3),
                          std::runtime_error, Property(&std::runtime_error::what, HasSubstr(error_string)));
-<<<<<<< HEAD
 }
 
 TEST_F(LXDBackend, lxd_request_empty_data_returned_throws_and_logs)
@@ -917,35 +916,6 @@
 
 TEST_F(LXDBackend, lxd_request_invalid_json_throws_and_logs)
 {
-=======
-}
-
-TEST_F(LXDBackend, lxd_request_empty_data_returned_throws_and_logs)
-{
-    EXPECT_CALL(*mock_network_access_manager, createRequest(_, _, _)).WillOnce([](auto...) {
-        QByteArray data;
-        auto reply = new mpt::MockLocalSocketReply(data);
-
-        return reply;
-    });
-
-    base_url.setHost("test");
-
-    const std::string op{"GET"};
-    const std::string error_string{
-        fmt::format("Empty reply received for {} operation on {}", op, base_url.toString().toStdString())};
-
-    EXPECT_CALL(*logger_scope.mock_logger,
-                log(Eq(mpl::Level::error), mpt::MockLogger::make_cstring_matcher(StrEq("lxd request")),
-                    mpt::MockLogger::make_cstring_matcher(HasSubstr(error_string))));
-
-    MP_EXPECT_THROW_THAT(mp::lxd_request(mock_network_access_manager.get(), op, base_url), std::runtime_error,
-                         Property(&std::runtime_error::what, HasSubstr(error_string)));
-}
-
-TEST_F(LXDBackend, lxd_request_invalid_json_throws_and_logs)
-{
->>>>>>> 70ae5e2e
     EXPECT_CALL(*mock_network_access_manager, createRequest(_, _, _)).WillOnce([](auto, auto request, auto) {
         auto op = request.attribute(QNetworkRequest::CustomVerbAttribute).toString();
         auto url = request.url().toString();
@@ -957,11 +927,7 @@
     base_url.setHost("test");
 
     EXPECT_CALL(*logger_scope.mock_logger,
-<<<<<<< HEAD
-                log(Eq(mpl::Level::error), mpt::MockLogger::make_cstring_matcher(StrEq("lxd request")),
-=======
                 log(Eq(mpl::Level::debug), mpt::MockLogger::make_cstring_matcher(StrEq("lxd request")),
->>>>>>> 70ae5e2e
                     mpt::MockLogger::make_cstring_matcher(
                         AllOf(HasSubstr(base_url.toString().toStdString()), HasSubstr("illegal value")))));
 
@@ -985,12 +951,6 @@
     base_url.setHost("test");
 
     EXPECT_CALL(*logger_scope.mock_logger,
-<<<<<<< HEAD
-                log(Eq(mpl::Level::error), mpt::MockLogger::make_cstring_matcher(StrEq("lxd request")),
-                    mpt::MockLogger::make_cstring_matcher(
-                        AllOf(HasSubstr(base_url.toString().toStdString()), HasSubstr(invalid_json.toStdString())))));
-
-=======
                 log(Eq(mpl::Level::debug), mpt::MockLogger::make_cstring_matcher(StrEq("lxd request")),
                     mpt::MockLogger::make_cstring_matcher(
                         AllOf(HasSubstr(base_url.toString().toStdString()), HasSubstr(invalid_json.toStdString())))));
@@ -1021,7 +981,6 @@
                 log(Eq(mpl::Level::error), mpt::MockLogger::make_cstring_matcher(StrEq("lxd request")),
                     mpt::MockLogger::make_cstring_matcher(error_matcher)));
 
->>>>>>> 70ae5e2e
     MP_EXPECT_THROW_THAT(mp::lxd_request(mock_network_access_manager.get(), "GET", base_url), std::runtime_error,
                          Property(&std::runtime_error::what, error_matcher));
 }
@@ -1221,227 +1180,6 @@
                          std::runtime_error, Property(&std::runtime_error::what, error_matcher));
 }
 
-TEST_F(LXDBackend, lxd_request_bad_request_throws_and_logs)
-{
-    EXPECT_CALL(*mock_network_access_manager, createRequest(_, _, _)).WillOnce([](auto...) {
-        const QByteArray error_data{"{"
-                                    "\"type\": \"error\","
-                                    "\"error\": \"Failure\","
-                                    "\"error_code\": 400,"
-                                    "\"metadata\": {}"
-                                    "}"};
-
-        return new mpt::MockLocalSocketReply(error_data, QNetworkReply::ProtocolInvalidOperationError);
-    });
-
-    base_url.setHost("test");
-
-    auto error_matcher = AllOf(HasSubstr("Network error for"), HasSubstr(base_url.toString().toStdString()),
-                               HasSubstr(": Error - Failure"));
-
-    EXPECT_CALL(*logger_scope.mock_logger,
-                log(Eq(mpl::Level::error), mpt::MockLogger::make_cstring_matcher(StrEq("lxd request")),
-                    mpt::MockLogger::make_cstring_matcher(error_matcher)));
-
-    MP_EXPECT_THROW_THAT(mp::lxd_request(mock_network_access_manager.get(), "GET", base_url), std::runtime_error,
-                         Property(&std::runtime_error::what, error_matcher));
-}
-
-TEST_F(LXDBackend, lxd_request_multipart_bbad_request_throws_and_logs)
-{
-    EXPECT_CALL(*mock_network_access_manager, createRequest(_, _, _)).WillOnce([](auto...) {
-        const QByteArray error_data{"{"
-                                    "\"type\": \"error\","
-                                    "\"error\": \"Failure\","
-                                    "\"error_code\": 400,"
-                                    "\"metadata\": {}"
-                                    "}"};
-
-        return new mpt::MockLocalSocketReply(error_data, QNetworkReply::ProtocolInvalidOperationError);
-    });
-
-    base_url.setHost("test");
-
-    auto error_matcher = AllOf(HasSubstr("Network error for"), HasSubstr(base_url.toString().toStdString()),
-                               HasSubstr(": Error - Failure"));
-    QHttpMultiPart stub_multipart;
-
-    EXPECT_CALL(*logger_scope.mock_logger,
-                log(Eq(mpl::Level::error), mpt::MockLogger::make_cstring_matcher(StrEq("lxd request")),
-                    mpt::MockLogger::make_cstring_matcher(error_matcher)));
-
-    MP_EXPECT_THROW_THAT(mp::lxd_request(mock_network_access_manager.get(), "GET", base_url, stub_multipart),
-                         std::runtime_error, Property(&std::runtime_error::what, error_matcher));
-}
-
-TEST_F(LXDBackend, lxd_wait_error_returned_throws_and_logs)
-{
-    EXPECT_CALL(*mock_network_access_manager, createRequest(_, _, _)).WillOnce([](auto, auto request, auto) {
-        auto op = request.attribute(QNetworkRequest::CustomVerbAttribute).toString();
-        auto url = request.url().toString();
-
-        if (op == "GET" && url.contains("1.0/operations/b043d632-5c48-44b3-983c-a25660d61164/wait"))
-        {
-            const QByteArray wait_reply_error{"{"
-                                              "\"error\": \"Failure\","
-                                              "\"error_code\": 400,"
-                                              "\"metadata\": {"
-                                              "  \"class\": \"task\","
-                                              "  \"created_at\": \"2020-11-10T11:42:58.996868033-05:00\","
-                                              "  \"description\": \"Stopping container\","
-                                              "  \"err\": \"\","
-                                              "  \"id\": \"b043d632-5c48-44b3-983c-a25660d61164\","
-                                              "  \"location\": \"none\","
-                                              "  \"may_cancel\": false,"
-                                              "  \"metadata\": null,"
-                                              "  \"resources\": {"
-                                              "    \"containers\": ["
-                                              "      \"/1.0/containers/test\""
-                                              "    ]"
-                                              "  },"
-                                              "  \"status\": \"Success\","
-                                              "  \"status_code\": 200,"
-                                              "  \"updated_at\": \"2020-11-10T11:42:58.996868033-05:00\""
-                                              "},"
-                                              "\"operation\": \"\","
-                                              "\"status\": \"\","
-                                              "\"status_code\": 0,"
-                                              "\"type\": \"sync\""
-                                              "}"};
-
-            return new mpt::MockLocalSocketReply(wait_reply_error);
-        }
-
-        return new mpt::MockLocalSocketReply(mpt::not_found_data, QNetworkReply::ContentNotFoundError);
-    });
-
-    base_url.setHost("test");
-
-    QJsonParseError json_error;
-    auto json_reply = QJsonDocument::fromJson(mpt::stop_vm_data, &json_error);
-
-    auto error_matcher = StrEq("Error waiting on operation: (400) Failure");
-
-    EXPECT_CALL(*logger_scope.mock_logger,
-                log(Eq(mpl::Level::error), mpt::MockLogger::make_cstring_matcher(StrEq("lxd request")),
-                    mpt::MockLogger::make_cstring_matcher(error_matcher)));
-
-    MP_EXPECT_THROW_THAT(mp::lxd_wait(mock_network_access_manager.get(), base_url, json_reply.object(), 1000),
-                         std::runtime_error, Property(&std::runtime_error::what, error_matcher));
-}
-
-TEST_F(LXDBackend, lxd_wait_status_code_failure_returned_throws_and_logs)
-{
-    EXPECT_CALL(*mock_network_access_manager, createRequest(_, _, _)).WillOnce([](auto, auto request, auto) {
-        auto op = request.attribute(QNetworkRequest::CustomVerbAttribute).toString();
-        auto url = request.url().toString();
-
-        if (op == "GET" && url.contains("1.0/operations/b043d632-5c48-44b3-983c-a25660d61164/wait"))
-        {
-            const QByteArray wait_reply_error{"{"
-                                              "\"error\": \"\","
-                                              "\"error_code\": 0,"
-                                              "\"metadata\": {"
-                                              "  \"class\": \"task\","
-                                              "  \"created_at\": \"2020-11-10T11:42:58.996868033-05:00\","
-                                              "  \"description\": \"Stopping container\","
-                                              "  \"err\": \"\","
-                                              "  \"id\": \"b043d632-5c48-44b3-983c-a25660d61164\","
-                                              "  \"location\": \"none\","
-                                              "  \"may_cancel\": false,"
-                                              "  \"metadata\": null,"
-                                              "  \"resources\": {"
-                                              "    \"containers\": ["
-                                              "      \"/1.0/containers/test\""
-                                              "    ]"
-                                              "  },"
-                                              "  \"status\": \"Success\","
-                                              "  \"status_code\": 200,"
-                                              "  \"updated_at\": \"2020-11-10T11:42:58.996868033-05:00\""
-                                              "},"
-                                              "\"operation\": \"\","
-                                              "\"status\": \"Bad status\","
-                                              "\"status_code\": 400,"
-                                              "\"type\": \"sync\""
-                                              "}"};
-
-            return new mpt::MockLocalSocketReply(wait_reply_error);
-        }
-
-        return new mpt::MockLocalSocketReply(mpt::not_found_data, QNetworkReply::ContentNotFoundError);
-    });
-
-    base_url.setHost("test");
-
-    QJsonParseError json_error;
-    auto json_reply = QJsonDocument::fromJson(mpt::stop_vm_data, &json_error);
-
-    auto error_matcher = StrEq("Failure waiting on operation: (400) Bad status");
-
-    EXPECT_CALL(*logger_scope.mock_logger,
-                log(Eq(mpl::Level::error), mpt::MockLogger::make_cstring_matcher(StrEq("lxd request")),
-                    mpt::MockLogger::make_cstring_matcher(error_matcher)));
-
-    MP_EXPECT_THROW_THAT(mp::lxd_wait(mock_network_access_manager.get(), base_url, json_reply.object(), 1000),
-                         std::runtime_error, Property(&std::runtime_error::what, error_matcher));
-}
-
-TEST_F(LXDBackend, lxd_wait_metadata_status_code_failure_returned_throws_and_logs)
-{
-    EXPECT_CALL(*mock_network_access_manager, createRequest(_, _, _)).WillOnce([](auto, auto request, auto) {
-        auto op = request.attribute(QNetworkRequest::CustomVerbAttribute).toString();
-        auto url = request.url().toString();
-
-        if (op == "GET" && url.contains("1.0/operations/b043d632-5c48-44b3-983c-a25660d61164/wait"))
-        {
-            const QByteArray wait_reply_error{"{"
-                                              "\"error\": \"\","
-                                              "\"error_code\": 0,"
-                                              "\"metadata\": {"
-                                              "  \"class\": \"task\","
-                                              "  \"created_at\": \"2020-11-10T11:42:58.996868033-05:00\","
-                                              "  \"description\": \"Stopping container\","
-                                              "  \"err\": \"Failed to stop instance\","
-                                              "  \"id\": \"b043d632-5c48-44b3-983c-a25660d61164\","
-                                              "  \"location\": \"none\","
-                                              "  \"may_cancel\": false,"
-                                              "  \"metadata\": null,"
-                                              "  \"resources\": {"
-                                              "    \"containers\": ["
-                                              "      \"/1.0/containers/test\""
-                                              "    ]"
-                                              "  },"
-                                              "  \"status\": \"Failure\","
-                                              "  \"status_code\": 400,"
-                                              "  \"updated_at\": \"2020-11-10T11:42:58.996868033-05:00\""
-                                              "},"
-                                              "\"operation\": \"\","
-                                              "\"status\": \"Success\","
-                                              "\"status_code\": 0,"
-                                              "\"type\": \"sync\""
-                                              "}"};
-
-            return new mpt::MockLocalSocketReply(wait_reply_error);
-        }
-
-        return new mpt::MockLocalSocketReply(mpt::not_found_data, QNetworkReply::ContentNotFoundError);
-    });
-
-    base_url.setHost("test");
-
-    QJsonParseError json_error;
-    auto json_reply = QJsonDocument::fromJson(mpt::stop_vm_data, &json_error);
-
-    auto error_matcher = StrEq("Operation completed with error: (400) Failed to stop instance");
-
-    EXPECT_CALL(*logger_scope.mock_logger,
-                log(Eq(mpl::Level::error), mpt::MockLogger::make_cstring_matcher(StrEq("lxd request")),
-                    mpt::MockLogger::make_cstring_matcher(error_matcher)));
-
-    MP_EXPECT_THROW_THAT(mp::lxd_wait(mock_network_access_manager.get(), base_url, json_reply.object(), 1000),
-                         std::runtime_error, Property(&std::runtime_error::what, error_matcher));
-}
-
 TEST_F(LXDBackend, unsupported_suspend_throws)
 {
     mpt::StubVMStatusMonitor stub_monitor;
@@ -1937,23 +1675,18 @@
 {
     auto log_matcher =
         mpt::MockLogger::make_cstring_matcher(AnyOf(HasSubstr("Error parsing JSON"), HasSubstr("Empty reply")));
-<<<<<<< HEAD
-    EXPECT_CALL(*logger_scope.mock_logger, log(Eq(mpl::Level::error), _, log_matcher)).Times(1);
-=======
     EXPECT_CALL(*logger_scope.mock_logger, log(Eq(mpl::Level::debug), _, log_matcher)).Times(1);
->>>>>>> 70ae5e2e
     EXPECT_CALL(*mock_network_access_manager,
                 createRequest(QNetworkAccessManager::CustomOperation, network_request_matcher, _))
         .WillOnce(Return(new mpt::MockLocalSocketReply{GetParam()}));
 
-<<<<<<< HEAD
     mp::LXDVirtualMachineFactory backend{std::move(mock_network_access_manager), data_dir.path(), base_url};
 
     EXPECT_THROW(backend.networks(), std::runtime_error);
 }
 
 INSTANTIATE_TEST_SUITE_P(LXDBackend, LXDNetworksBadJson,
-                         Values("gibberish", "", "unstarted}", "{unfinished", "strange\"", "{noval}", "]["));
+                         Values("gibberish", "unstarted}", "{unfinished", "strange\"", "{noval}", "]["));
 
 struct LXDNetworksBadFields : LXDBackend, WithParamInterface<QByteArray>
 {
@@ -2023,83 +1756,6 @@
     mp::LXDVirtualMachineFactory backend{std::move(mock_network_access_manager), data_dir.path(), base_url};
 
     EXPECT_THAT(backend.networks(), ElementsAre(Field(&mp::NetworkInterfaceInfo::description, Eq("Network bridge"))));
-=======
-    mp::LXDVirtualMachineFactory backend{std::move(mock_network_access_manager), data_dir.path(), base_url};
-
-    EXPECT_THROW(backend.networks(), std::runtime_error);
-}
-
-INSTANTIATE_TEST_SUITE_P(LXDBackend, LXDNetworksBadJson,
-                         Values("gibberish", "unstarted}", "{unfinished", "strange\"", "{noval}", "]["));
-
-struct LXDNetworksBadFields : LXDBackend, WithParamInterface<QByteArray>
-{
-};
-
-TEST_P(LXDNetworksBadFields, ignores_network_without_expected_fields)
-{
-    EXPECT_CALL(*mock_network_access_manager,
-                createRequest(QNetworkAccessManager::CustomOperation, network_request_matcher, _))
-        .WillOnce(Return(new mpt::MockLocalSocketReply{GetParam()}));
-
-    mp::LXDVirtualMachineFactory backend{std::move(mock_network_access_manager), data_dir.path(), base_url};
-    EXPECT_THAT(backend.networks(), IsEmpty());
-}
-
-INSTANTIATE_TEST_SUITE_P(LXDBackend, LXDNetworksBadFields,
-                         Values("{}", "{\"other\": \"stuff\"}", "{\"metadata\": \"notarray\"}",
-                                "{\"metadata\": [\"notdict\"]}",
-                                "{\"metadata\": [{\"type\": \"bridge\", \"but\": \"noname\"}]}",
-                                "{\"metadata\": [{\"name\": \"\", \"type\": \"bridge\", \"but\": \"empty name\"}]}",
-                                "{\"metadata\": [{\"name\": \"bla\", \"but\": \"notype\"}]}",
-                                "{\"metadata\": [{\"name\": 123, \"type\": \"bridge\"}]}",
-                                "{\"metadata\": [{\"name\": \"eth0\", \"type\": 123}]}"));
-
-struct LXDNetworksOnlyBridges : LXDBackend, WithParamInterface<QByteArray>
-{
-};
-
-TEST_P(LXDNetworksOnlyBridges, reports_only_bridge_networks)
-{
-    EXPECT_CALL(*mock_network_access_manager,
-                createRequest(QNetworkAccessManager::CustomOperation, network_request_matcher, _))
-        .WillOnce(Return(new mpt::MockLocalSocketReply{GetParam()}));
-
-    mp::LXDVirtualMachineFactory backend{std::move(mock_network_access_manager), data_dir.path(), base_url};
-
-    auto id_matcher = [](const std::string& expect) { return Field(&mp::NetworkInterfaceInfo::id, Eq(expect)); };
-    EXPECT_THAT(backend.networks(), AllOf(Each(Field(&mp::NetworkInterfaceInfo::type, "bridge")),
-                                          UnorderedElementsAre(id_matcher("lxdbr0"), id_matcher("mpbr0"),
-                                                               id_matcher("virbr0"), id_matcher("mpqemubr0"))));
-}
-
-INSTANTIATE_TEST_SUITE_P(LXDBackend, LXDNetworksOnlyBridges,
-                         Values(mpt::networks_realistic_data, mpt::networks_faulty_data));
-
-TEST_F(LXDBackend, honors_bridge_description_from_lxd_when_available)
-{
-    auto description = "Australopithecus";
-    auto data_template = QStringLiteral(R"({"metadata": [{"type": "bridge", "name": "br0", "description": "%1"}]})");
-    auto data = data_template.arg(description).toUtf8();
-    EXPECT_CALL(*mock_network_access_manager,
-                createRequest(QNetworkAccessManager::CustomOperation, network_request_matcher, _))
-        .WillOnce(Return(new mpt::MockLocalSocketReply{{data}}));
-
-    mp::LXDVirtualMachineFactory backend{std::move(mock_network_access_manager), data_dir.path(), base_url};
-
-    EXPECT_THAT(backend.networks(), ElementsAre(Field(&mp::NetworkInterfaceInfo::description, Eq(description))));
-}
-
-TEST_F(LXDBackend, defaults_to_sensible_bridge_description)
-{
-    auto data = QByteArrayLiteral(R"({"metadata": [{"type": "bridge", "name": "br0", "description": ""}]})");
-    EXPECT_CALL(*mock_network_access_manager,
-                createRequest(QNetworkAccessManager::CustomOperation, network_request_matcher, _))
-        .WillOnce(Return(new mpt::MockLocalSocketReply{{data}}));
-
-    mp::LXDVirtualMachineFactory backend{std::move(mock_network_access_manager), data_dir.path(), base_url};
-
-    EXPECT_THAT(backend.networks(), ElementsAre(Field(&mp::NetworkInterfaceInfo::description, Eq("Network bridge"))));
 }
 
 namespace
@@ -2193,5 +1849,4 @@
 
     mp::LXDVirtualMachine machine{default_description, stub_monitor, mock_network_access_manager.get(), base_url,
                                   bridge_name};
->>>>>>> 70ae5e2e
 }