/*
 * Copyright (C) Canonical, Ltd.
 *
 * This program is free software; you can redistribute it and/or modify
 * it under the terms of the GNU General Public License as published by
 * the Free Software Foundation; version 3.
 *
 * This program is distributed in the hope that it will be useful,
 * but WITHOUT ANY WARRANTY; without even the implied warranty of
 * MERCHANTABILITY or FITNESS FOR A PARTICULAR PURPOSE.  See the
 * GNU General Public License for more details.
 *
 * You should have received a copy of the GNU General Public License
 * along with this program.  If not, see <http://www.gnu.org/licenses/>.
 *
 */

#include "common.h"
#include "disabling_macros.h"
#include "file_operations.h"
#include "mock_file_ops.h"
#include "mock_logger.h"
#include "mock_platform.h"
#include "mock_recursive_dir_iterator.h"
#include "mock_ssh_process_exit_status.h"
#include "path.h"
#include "sftp_server_test_fixture.h"
#include "stub_ssh_key_provider.h"
#include "temp_dir.h"
#include "temp_file.h"

#include <src/sshfs_mount/sftp_server.h>

#include <multipass/format.h>
#include <multipass/platform.h>
#include <multipass/ssh/ssh_session.h>

#include <queue>

namespace mp = multipass;
namespace mpl = multipass::logging;
namespace mpt = multipass::test;

using namespace testing;

using StringUPtr = std::unique_ptr<ssh_string_struct, void (*)(ssh_string)>;

namespace
{
constexpr uint8_t SFTP_BAD_MESSAGE{255u};
struct SftpServer : public mp::test::SftpServerTest
{
    mp::SftpServer make_sftpserver()
    {
        return make_sftpserver("");
    }

    mp::SftpServer make_sftpserver(const std::string& path, const mp::id_mappings& gid_mappings = {},
                                   const mp::id_mappings& uid_mappings = {})
    {
        mp::SSHSession session{"a", 42, "ubuntu", key_provider};
        return {std::move(session), path, path, gid_mappings, uid_mappings, default_id, default_id, "sshfs"};
    }

    auto make_msg(uint8_t type = SFTP_BAD_MESSAGE)
    {
        auto msg = std::make_unique<sftp_client_message_struct>();
        msg->type = type;
        messages.push(msg.get());
        return msg;
    }

    auto make_msg_handler()
    {
        auto msg_handler = [this](auto...) -> sftp_client_message {
            if (messages.empty())
                return nullptr;
            auto msg = messages.front();
            messages.pop();
            return msg;
        };
        return msg_handler;
    }

    auto make_reply_status(sftp_client_message expected_msg, uint32_t expected_status, int& num_calls)
    {
        auto reply_status = [expected_msg, expected_status, &num_calls](sftp_client_message msg, uint32_t status,
                                                                        const char*) {
            EXPECT_THAT(msg, Eq(expected_msg));
            EXPECT_THAT(status, Eq(expected_status));
            ++num_calls;
            return SSH_OK;
        };
        return reply_status;
    }

    const mpt::StubSSHKeyProvider key_provider;
    mpt::ExitStatusMock exit_status_mock;
    std::queue<sftp_client_message> messages;
    int default_id{1000};
    mpt::MockLogger::Scope logger_scope = mpt::MockLogger::inject();
};

struct MessageAndReply
{
    MessageAndReply(uint8_t type, uint32_t reply_status) : message_type{type}, reply_status_type{reply_status}
    {
    }
    uint8_t message_type;
    uint32_t reply_status_type;
};

struct WhenInvalidMessageReceived : public SftpServer, public ::testing::WithParamInterface<MessageAndReply>
{
};

struct Stat : public SftpServer, public ::testing::WithParamInterface<uint8_t>
{
};

struct WhenInInvalidDir : public SftpServer, public ::testing::WithParamInterface<uint8_t>
{
};

std::string name_for_message(uint8_t message_type)
{
    switch (message_type)
    {
    case SFTP_BAD_MESSAGE:
        return "SFTP_BAD_MESSAGE";
    case SFTP_CLOSE:
        return "SFTP_CLOSE";
    case SFTP_READ:
        return "SFTP_READ";
    case SFTP_FSETSTAT:
        return "SFTP_FSETSTAT";
    case SFTP_SETSTAT:
        return "SFTP_SETSTAT";
    case SFTP_FSTAT:
        return "SFTP_FSTAT";
    case SFTP_READDIR:
        return "SFTP_READDIR";
    case SFTP_WRITE:
        return "SFTP_WRITE";
    case SFTP_OPENDIR:
        return "SFTP_OPENDIR";
    case SFTP_STAT:
        return "SFTP_STAT";
    case SFTP_LSTAT:
        return "SFTP_LSTAT";
    case SFTP_READLINK:
        return "SFTP_READLINK";
    case SFTP_SYMLINK:
        return "SFTP_SYMLINK";
    case SFTP_RENAME:
        return "SFTP_RENAME";
    case SFTP_EXTENDED:
        return "SFTP_EXTENDED";
    case SFTP_MKDIR:
        return "SFTP_MKDIR";
    case SFTP_RMDIR:
        return "SFTP_RMDIR";
    case SFTP_OPEN:
        return "SFTP_OPEN";
    case SFTP_REALPATH:
        return "SFTP_REALPATH";
    case SFTP_REMOVE:
        return "SFTP_REMOVE";
    default:
        return "Unknown";
    }
}

std::string name_for_status(uint32_t status_type)
{
    switch (status_type)
    {
    case SSH_FX_OP_UNSUPPORTED:
        return "SSH_FX_OP_UNSUPPORTED";
    case SSH_FX_BAD_MESSAGE:
        return "SSH_FX_BAD_MESSAGE";
    case SSH_FX_NO_SUCH_FILE:
        return "SSH_FX_NO_SUCH_FILE";
    case SSH_FX_FAILURE:
        return "SSH_FX_FAILURE";
    default:
        return "Unknown";
    }
}

std::string string_for_param(const ::testing::TestParamInfo<MessageAndReply>& info)
{
    return fmt::format("message_{}_replies_{}", name_for_message(info.param.message_type),
                       name_for_status(info.param.reply_status_type));
}

std::string string_for_message(const ::testing::TestParamInfo<uint8_t>& info)
{
    return fmt::format("message_{}", name_for_message(info.param));
}

auto name_as_char_array(const std::string& name)
{
    std::vector<char> out(name.begin(), name.end());
    out.push_back('\0');
    return out;
}

auto make_data(const std::string& in)
{
    StringUPtr out{ssh_string_new(in.size()), ssh_string_free};
    ssh_string_fill(out.get(), in.data(), in.size());
    return out;
}

bool content_match(const QString& path, const std::string& data)
{
    auto content = mpt::load(path);

    const int data_size = data.size();
    if (content.size() != data_size)
        return false;

    return std::equal(data.begin(), data.end(), content.begin());
}

enum class Permission
{
    Owner,
    Group,
    Other
};
bool compare_permission(uint32_t ssh_permissions, const QFileInfo& file, Permission perm_type)
{
    uint16_t qt_perm_mask{0u}, ssh_perm_mask{0u}, qt_bitshift{0u}, ssh_bitshift{0u};

    // Comparing file permissions, sftp uses octal format: (aaabbbccc), QFileInfo uses hex format (aaaa----bbbbcccc)
    switch (perm_type)
    {
    case Permission::Owner:
        qt_perm_mask = 0x7000;
        qt_bitshift = 12;
        ssh_perm_mask = 0700;
        ssh_bitshift = 6;
        break;
    case Permission::Group:
        qt_perm_mask = 0x70;
        qt_bitshift = 4;
        ssh_perm_mask = 070;
        ssh_bitshift = 3;
        break;
    case Permission::Other:
        qt_perm_mask = 0x7;
        qt_bitshift = 0;
        ssh_perm_mask = 07;
        ssh_bitshift = 0;
        break;
    }

    return ((ssh_permissions & ssh_perm_mask) >> ssh_bitshift) ==
           ((static_cast<uint32_t>(file.permissions()) & qt_perm_mask) >> qt_bitshift);
}
} // namespace

TEST_F(SftpServer, throws_when_failed_to_init)
{
    REPLACE(sftp_server_init, [](auto...) { return SSH_ERROR; });
    EXPECT_THROW(make_sftpserver(), std::runtime_error);
}

TEST_F(SftpServer, throws_when_sshfs_errors_on_start)
{
    bool invoked{false};
    auto request_exec = [this, &invoked](ssh_channel, const char* raw_cmd) {
        std::string cmd{raw_cmd};
        if (cmd.find("sudo sshfs") != std::string::npos)
        {
            invoked = true;
            exit_status_mock.return_exit_code(SSH_ERROR);
        }
        return SSH_OK;
    };

    REPLACE(ssh_channel_request_exec, request_exec);

    EXPECT_THROW(make_sftpserver(), std::runtime_error);
    EXPECT_TRUE(invoked);
}

TEST_F(SftpServer, sshfs_restarts_on_error)
{
    int num_calls{0};
    auto request_exec = [this, &num_calls](ssh_channel, const char* raw_cmd) {
        std::string cmd{raw_cmd};
        if (cmd.find("sudo sshfs") != std::string::npos)
        {
            exit_status_mock.return_exit_code(SSH_OK);
            ++num_calls;
        }

        return SSH_OK;
    };

    REPLACE(ssh_channel_request_exec, request_exec);

    auto sftp = make_sftpserver();

    auto get_client_msg = [this, &num_calls](auto...) {
        if (num_calls == 1)
            exit_status_mock.return_exit_code(SSH_ERROR);

        return nullptr;
    };
    REPLACE(sftp_get_client_message, get_client_msg);

    sftp.run();

    EXPECT_EQ(num_calls, 2);
}

TEST_F(SftpServer, stops_after_a_null_message)
{
    auto sftp = make_sftpserver();

    REPLACE(sftp_get_client_message, [](auto...) { return nullptr; });
    sftp.run();
}

TEST_F(SftpServer, frees_message)
{
    auto sftp = make_sftpserver();

    auto msg = make_msg(SFTP_BAD_MESSAGE);

    REPLACE(sftp_get_client_message, make_msg_handler());

    sftp.run();

    msg_free.expectCalled(1).withValues(msg.get());
}

TEST_F(SftpServer, handles_realpath)
{
    mpt::TempFile file;
    auto file_name = name_as_char_array(file.name().toStdString());

    auto sftp = make_sftpserver(file.name().toStdString());
    auto msg = make_msg(SFTP_REALPATH);
    msg->filename = file_name.data();

    bool invoked{false};
    auto reply_name = [&msg, &invoked, &file_name](sftp_client_message cmsg, const char* name, sftp_attributes attr) {
        EXPECT_THAT(cmsg, Eq(msg.get()));
        EXPECT_THAT(name, StrEq(file_name.data()));
        invoked = true;
        return SSH_OK;
    };
    REPLACE(sftp_reply_name, reply_name);
    REPLACE(sftp_get_client_message, make_msg_handler());

    sftp.run();

    EXPECT_TRUE(invoked);
}

TEST_F(SftpServer, handles_opendir)
{
    auto dir_name = name_as_char_array(mpt::test_data_path().toStdString());

    auto sftp = make_sftpserver(mpt::test_data_path().toStdString());
    auto msg = make_msg(SFTP_OPENDIR);
    msg->filename = dir_name.data();

    const auto [file_ops, mock_file_ops_guard] = mpt::MockFileOps::inject();
    EXPECT_CALL(*file_ops, dir_iterator).WillOnce(Return(std::make_unique<mpt::MockDirIterator>()));

    REPLACE(sftp_reply_handle, [](auto...) { return SSH_OK; });
    REPLACE(sftp_get_client_message, make_msg_handler());

    sftp.run();
}

TEST_F(SftpServer, opendir_not_existing_fails)
{
    auto sftp = make_sftpserver(mpt::test_data_path().toStdString());
    auto dir_name = name_as_char_array(mpt::test_data_path().toStdString());
    const auto msg = make_msg(SFTP_OPENDIR);
    msg->filename = dir_name.data();

    const auto [file_ops, mock_file_ops_guard] = mpt::MockFileOps::inject();
    EXPECT_CALL(*file_ops, dir_iterator).WillOnce([&](const mp::fs::path&, std::error_code& err) {
        err = std::make_error_code(std::errc::no_such_file_or_directory);
        return std::make_unique<mpt::MockDirIterator>();
    });

    REPLACE(sftp_get_client_message, make_msg_handler());
    int no_such_file_calls{0};
    REPLACE(sftp_reply_status, make_reply_status(msg.get(), SSH_FX_NO_SUCH_FILE, no_such_file_calls));

    sftp.run();

    EXPECT_EQ(no_such_file_calls, 1);
}

TEST_F(SftpServer, opendir_not_readable_fails)
{
    auto sftp = make_sftpserver(mpt::test_data_path().toStdString());
    auto dir_name = name_as_char_array(mpt::test_data_path().toStdString());
    const auto msg = make_msg(SFTP_OPENDIR);
    msg->filename = dir_name.data();

    const auto [file_ops, mock_file_ops_guard] = mpt::MockFileOps::inject();
    EXPECT_CALL(*file_ops, dir_iterator).WillOnce([](auto, std::error_code& err) {
        err = std::make_error_code(std::errc::permission_denied);
        return std::make_unique<mpt::MockDirIterator>();
    });

    REPLACE(sftp_get_client_message, make_msg_handler());
    int perm_denied_num_calls{0};
    REPLACE(sftp_reply_status, make_reply_status(msg.get(), SSH_FX_PERMISSION_DENIED, perm_denied_num_calls));

    logger_scope.mock_logger->screen_logs(mpl::Level::trace);
    EXPECT_CALL(*logger_scope.mock_logger,
                log(Eq(mpl::Level::trace),
                    mpt::MockLogger::make_cstring_matcher(StrEq("sftp server")),
                    mpt::MockLogger::make_cstring_matcher(
                        AllOf(HasSubstr("Cannot read directory"), HasSubstr(mpt::test_data_path().toStdString())))));

    sftp.run();

    EXPECT_EQ(perm_denied_num_calls, 1);
}

TEST_F(SftpServer, opendir_no_handle_allocated_fails)
{
    auto dir_name = name_as_char_array(mpt::test_data_path().toStdString());

    auto sftp = make_sftpserver(mpt::test_data_path().toStdString());
    auto msg = make_msg(SFTP_OPENDIR);
    msg->filename = dir_name.data();

    const auto [file_ops, mock_file_ops_guard] = mpt::MockFileOps::inject();
    EXPECT_CALL(*file_ops, dir_iterator).WillOnce([&](const mp::fs::path&, std::error_code& err) {
        err.clear();
        return std::make_unique<mpt::MockDirIterator>();
    });

    REPLACE(sftp_handle_alloc, [](auto...) { return nullptr; });
    REPLACE(sftp_get_client_message, make_msg_handler());
    int failure_num_calls{0};
    REPLACE(sftp_reply_status, make_reply_status(msg.get(), SSH_FX_FAILURE, failure_num_calls));

    logger_scope.mock_logger->screen_logs(mpl::Level::trace);
    EXPECT_CALL(*logger_scope.mock_logger,
                log(Eq(mpl::Level::trace), mpt::MockLogger::make_cstring_matcher(StrEq("sftp server")),
                    mpt::MockLogger::make_cstring_matcher(StrEq("Cannot allocate handle for opendir()"))));

    sftp.run();

    EXPECT_EQ(failure_num_calls, 1);
}

TEST_F(SftpServer, handles_mkdir)
{
    mpt::TempDir temp_dir;
    auto new_dir = fmt::format("{}/mkdir-test", temp_dir.path().toStdString());
    auto new_dir_name = name_as_char_array(new_dir);

    auto sftp = make_sftpserver(temp_dir.path().toStdString());
    sftp_attributes_struct attr{};
    attr.permissions = 0777;
    const auto msg = make_msg(SFTP_MKDIR);
    msg->filename = new_dir_name.data();
    msg->attr = &attr;

    const auto [file_ops, mock_file_ops_guard] = mpt::MockFileOps::inject();
    EXPECT_CALL(*file_ops, permissions(A<const mp::fs::path&>(), _, _)).WillOnce([](auto, auto, std::error_code& err) {
        err.clear();
    });

    int num_calls{0};
    REPLACE(sftp_reply_status, make_reply_status(msg.get(), SSH_FX_OK, num_calls));
    REPLACE(sftp_get_client_message, make_msg_handler());

    sftp.run();

    EXPECT_TRUE(QDir{new_dir_name.data()}.exists());
    EXPECT_EQ(num_calls, 1);
}

TEST_F(SftpServer, mkdir_on_existing_dir_fails)
{
    mpt::TempDir temp_dir;
    auto new_dir = fmt::format("{}/mkdir-test", temp_dir.path().toStdString());
    auto new_dir_name = name_as_char_array(new_dir);

    QDir dir(new_dir_name.data());
    ASSERT_TRUE(dir.mkdir(new_dir_name.data()));
    ASSERT_TRUE(dir.exists());

    auto sftp = make_sftpserver(temp_dir.path().toStdString());
    auto msg = make_msg(SFTP_MKDIR);
    msg->filename = new_dir_name.data();
    sftp_attributes_struct attr{};
    attr.permissions = 0777;
    msg->attr = &attr;

    int failure_num_calls{0};
    auto reply_status = make_reply_status(msg.get(), SSH_FX_FAILURE, failure_num_calls);

    REPLACE(sftp_get_client_message, make_msg_handler());
    REPLACE(sftp_reply_status, reply_status);

    logger_scope.mock_logger->screen_logs(mpl::Level::trace);
    EXPECT_CALL(*logger_scope.mock_logger,
                log(Eq(mpl::Level::trace), mpt::MockLogger::make_cstring_matcher(StrEq("sftp server")),
                    mpt::MockLogger::make_cstring_matcher(AllOf(HasSubstr("mkdir failed for"), HasSubstr(new_dir)))));

    sftp.run();

    EXPECT_EQ(failure_num_calls, 1);
}

TEST_F(SftpServer, mkdir_set_permissions_fails)
{
    mpt::TempDir temp_dir;
    auto new_dir = fmt::format("{}/mkdir-test", temp_dir.path().toStdString());
    auto new_dir_name = name_as_char_array(new_dir);

    const auto [file_ops, mock_file_ops_guard] = mpt::MockFileOps::inject();
    EXPECT_CALL(*file_ops, permissions(_, _, _))
        .WillOnce(SetArgReferee<2>(std::make_error_code(std::errc::operation_not_permitted)));

    auto sftp = make_sftpserver(temp_dir.path().toStdString());
    sftp_attributes_struct attr{};
    attr.permissions = 0777;
    auto msg = make_msg(SFTP_MKDIR);
    msg->filename = new_dir_name.data();
    msg->attr = &attr;

    REPLACE(sftp_get_client_message, make_msg_handler());
    int failure_num_calls{0};
    REPLACE(sftp_reply_status, make_reply_status(msg.get(), SSH_FX_FAILURE, failure_num_calls));

    logger_scope.mock_logger->screen_logs(mpl::Level::trace);
    EXPECT_CALL(
        *logger_scope.mock_logger,
        log(Eq(mpl::Level::trace), mpt::MockLogger::make_cstring_matcher(StrEq("sftp server")),
            mpt::MockLogger::make_cstring_matcher(AllOf(HasSubstr("set permissions failed for"), HasSubstr(new_dir)))));

    sftp.run();

    EXPECT_EQ(failure_num_calls, 1);
}

TEST_F(SftpServer, mkdir_chown_failure_fails)
{
    mpt::TempDir temp_dir;
    auto new_dir = fmt::format("{}/mkdir-test", temp_dir.path().toStdString());
    auto new_dir_name = name_as_char_array(new_dir);

    const auto [mock_platform, guard] = mpt::MockPlatform::inject();

    EXPECT_CALL(*mock_platform, chown(_, _, _)).WillOnce(Return(-1));

    auto sftp = make_sftpserver(temp_dir.path().toStdString());
    auto msg = make_msg(SFTP_MKDIR);
    msg->filename = new_dir_name.data();
    sftp_attributes_struct attr{};
    attr.permissions = 0777;
    msg->attr = &attr;

    int failure_num_calls{0};
    auto reply_status = make_reply_status(msg.get(), SSH_FX_FAILURE, failure_num_calls);

    REPLACE(sftp_get_client_message, make_msg_handler());
    REPLACE(sftp_reply_status, reply_status);

    logger_scope.mock_logger->screen_logs(mpl::Level::trace);
    EXPECT_CALL(*logger_scope.mock_logger,
                log(Eq(mpl::Level::trace), mpt::MockLogger::make_cstring_matcher(StrEq("sftp server")),
                    mpt::MockLogger::make_cstring_matcher(AllOf(HasSubstr("failed to chown"), HasSubstr(new_dir)))));

    sftp.run();

    EXPECT_EQ(failure_num_calls, 1);
}

TEST_F(SftpServer, handles_rmdir)
{
    mpt::TempDir temp_dir;
    auto new_dir = fmt::format("{}/mkdir-test", temp_dir.path().toStdString());
    auto new_dir_name = name_as_char_array(new_dir);

    QDir dir(new_dir_name.data());
    ASSERT_TRUE(dir.mkdir(new_dir_name.data()));
    ASSERT_TRUE(dir.exists());

    auto sftp = make_sftpserver(temp_dir.path().toStdString());
    auto msg = make_msg(SFTP_RMDIR);
    msg->filename = new_dir_name.data();

    int num_calls{0};
    auto reply_status = make_reply_status(msg.get(), SSH_FX_OK, num_calls);
    REPLACE(sftp_reply_status, reply_status);
    REPLACE(sftp_get_client_message, make_msg_handler());

    sftp.run();

    EXPECT_FALSE(dir.exists());
    EXPECT_THAT(num_calls, Eq(1));
}

TEST_F(SftpServer, rmdir_non_existing_fails)
{
    mpt::TempDir temp_dir;
    auto new_dir = fmt::format("{}/mkdir-test", temp_dir.path().toStdString());
    auto new_dir_name = name_as_char_array(new_dir);

    auto sftp = make_sftpserver(temp_dir.path().toStdString());
    auto msg = make_msg(SFTP_RMDIR);
    msg->filename = new_dir_name.data();

    int failure_num_calls{0};
    auto reply_status = make_reply_status(msg.get(), SSH_FX_FAILURE, failure_num_calls);

    REPLACE(sftp_get_client_message, make_msg_handler());
    REPLACE(sftp_reply_status, reply_status);

    logger_scope.mock_logger->screen_logs(mpl::Level::trace);
    EXPECT_CALL(*logger_scope.mock_logger,
                log(Eq(mpl::Level::trace), mpt::MockLogger::make_cstring_matcher(StrEq("sftp server")),
                    mpt::MockLogger::make_cstring_matcher(AllOf(HasSubstr("rmdir failed for"), HasSubstr(new_dir)))));

    sftp.run();

    EXPECT_EQ(failure_num_calls, 1);
}

TEST_F(SftpServer, rmdir_unable_to_remove_fails)
{
    mpt::TempDir temp_dir;
    auto new_dir = fmt::format("{}/mkdir-test", temp_dir.path().toStdString());
    auto new_dir_name = name_as_char_array(new_dir);

    const auto [mock_file_ops, guard] = mpt::MockFileOps::inject();

    EXPECT_CALL(*mock_file_ops, remove(_, _)).WillOnce(Return(false));

    auto sftp = make_sftpserver(temp_dir.path().toStdString());
    auto msg = make_msg(SFTP_RMDIR);
    msg->filename = new_dir_name.data();

    int failure_num_calls{0};
    auto reply_status = make_reply_status(msg.get(), SSH_FX_FAILURE, failure_num_calls);

    REPLACE(sftp_get_client_message, make_msg_handler());
    REPLACE(sftp_reply_status, reply_status);

    logger_scope.mock_logger->screen_logs(mpl::Level::trace);
    EXPECT_CALL(*logger_scope.mock_logger,
                log(Eq(mpl::Level::trace), mpt::MockLogger::make_cstring_matcher(StrEq("sftp server")),
                    mpt::MockLogger::make_cstring_matcher(AllOf(HasSubstr("rmdir failed for"), HasSubstr(new_dir)))));

    sftp.run();

    EXPECT_EQ(failure_num_calls, 1);
}

TEST_F(SftpServer, handles_readlink)
{
    mpt::TempDir temp_dir;
    auto file_name = temp_dir.path() + "/test-file";
    auto link_name = temp_dir.path() + "/test-link";
    mpt::make_file_with_content(file_name);

    ASSERT_TRUE(MP_PLATFORM.symlink(file_name.toStdString().c_str(), link_name.toStdString().c_str(),
                                    QFileInfo(file_name).isDir()));
    ASSERT_TRUE(QFile::exists(link_name));
    ASSERT_TRUE(QFile::exists(file_name));

    auto sftp = make_sftpserver(temp_dir.path().toStdString());
    auto msg = make_msg(SFTP_READLINK);
    auto name = name_as_char_array(link_name.toStdString());
    msg->filename = name.data();

    int num_calls{0};
    auto names_add = [&num_calls, &msg, &file_name](sftp_client_message reply_msg, const char* file, const char*,
                                                    sftp_attributes) {
        EXPECT_THAT(reply_msg, Eq(msg.get()));
        EXPECT_THAT(file, StrEq(file_name.toStdString()));
        ++num_calls;
        return SSH_OK;
    };
    REPLACE(sftp_reply_names_add, names_add);
    REPLACE(sftp_get_client_message, make_msg_handler());
    REPLACE(sftp_reply_names, [](auto...) { return SSH_OK; });

    sftp.run();

    EXPECT_THAT(num_calls, Eq(1));
}

TEST_F(SftpServer, handles_symlink)
{
    mpt::TempDir temp_dir;
    auto file_name = temp_dir.path() + "/test-file";
    auto link_name = temp_dir.path() + "/test-link";
    mpt::make_file_with_content(file_name);

    auto sftp = make_sftpserver(temp_dir.path().toStdString());
    auto msg = make_msg(SFTP_SYMLINK);
    auto name = name_as_char_array(file_name.toStdString());
    msg->filename = name.data();
    sftp_attributes_struct attr{};
    attr.permissions = 0777;
    msg->attr = &attr;
    msg->attr->uid = 1000;
    msg->attr->gid = 1000;

    auto target_name = name_as_char_array(link_name.toStdString());
    REPLACE(sftp_client_message_get_data, [&target_name](auto...) { return target_name.data(); });

    int num_calls{0};
    auto reply_status = make_reply_status(msg.get(), SSH_FX_OK, num_calls);
    REPLACE(sftp_reply_status, reply_status);
    REPLACE(sftp_get_client_message, make_msg_handler());

    sftp.run();

    ASSERT_THAT(num_calls, Eq(1));

    QFileInfo info(link_name);
    EXPECT_TRUE(QFile::exists(link_name));
    EXPECT_TRUE(info.isSymLink());
    EXPECT_THAT(info.symLinkTarget(), Eq(file_name));
}

TEST_F(SftpServer, symlink_in_invalid_dir_fails)
{
    mpt::TempDir temp_dir;

    auto sftp = make_sftpserver(temp_dir.path().toStdString());
    auto msg = make_msg(SFTP_SYMLINK);
    auto target = name_as_char_array("bar");
    msg->filename = target.data();

    auto invalid_link = name_as_char_array("/foo/baz");
    REPLACE(sftp_client_message_get_data, [&invalid_link](auto...) { return invalid_link.data(); });

    int perm_denied_num_calls{0};
    auto reply_status = make_reply_status(msg.get(), SSH_FX_PERMISSION_DENIED, perm_denied_num_calls);

    REPLACE(sftp_get_client_message, make_msg_handler());
    REPLACE(sftp_reply_status, reply_status);

    sftp.run();

    EXPECT_THAT(perm_denied_num_calls, Eq(1));
}

TEST_F(SftpServer, broken_symlink_does_not_fail)
{
    mpt::TempDir temp_dir;
    auto missing_file_name = temp_dir.path() + "/test-file";
    auto broken_link_name = temp_dir.path() + "/test-link";

    auto sftp = make_sftpserver(temp_dir.path().toStdString());
    auto msg = make_msg(SFTP_SYMLINK);
    auto broken_target = name_as_char_array(missing_file_name.toStdString());
    msg->filename = broken_target.data();
    sftp_attributes_struct attr{};
    attr.permissions = 0777;
    msg->attr = &attr;
    msg->attr->uid = 1000;
    msg->attr->gid = 1000;

    auto broken_link = name_as_char_array(broken_link_name.toStdString());
    REPLACE(sftp_client_message_get_data, [&broken_link](auto...) { return broken_link.data(); });

    int num_calls{0};
    auto reply_status = make_reply_status(msg.get(), SSH_FX_OK, num_calls);
    REPLACE(sftp_reply_status, reply_status);
    REPLACE(sftp_get_client_message, make_msg_handler());

    sftp.run();

    ASSERT_THAT(num_calls, Eq(1));

    QFileInfo info(broken_link_name);
    EXPECT_TRUE(info.isSymLink());
    EXPECT_FALSE(QFile::exists(info.symLinkTarget()));
    EXPECT_FALSE(QFile::exists(missing_file_name));
}

TEST_F(SftpServer, symlink_failure_fails)
{
    mpt::TempDir temp_dir;
    auto file_name = temp_dir.path() + "/test-file";
    auto link_name = temp_dir.path() + "/test-link";
    mpt::make_file_with_content(file_name);

    auto sftp = make_sftpserver(temp_dir.path().toStdString());
    auto msg = make_msg(SFTP_SYMLINK);
    auto name = name_as_char_array(file_name.toStdString());
    msg->filename = name.data();

    auto target_name = name_as_char_array(link_name.toStdString());
    REPLACE(sftp_client_message_get_data, [&target_name](auto...) { return target_name.data(); });

    const auto [mock_platform, guard] = mpt::MockPlatform::inject();

    EXPECT_CALL(*mock_platform, symlink(_, _, _)).WillOnce(Return(false));

    int failure_num_calls{0};
    auto reply_status = make_reply_status(msg.get(), SSH_FX_FAILURE, failure_num_calls);

    REPLACE(sftp_get_client_message, make_msg_handler());
    REPLACE(sftp_reply_status, reply_status);

    logger_scope.mock_logger->screen_logs(mpl::Level::trace);
    EXPECT_CALL(*logger_scope.mock_logger,
                log(Eq(mpl::Level::trace), mpt::MockLogger::make_cstring_matcher(StrEq("sftp server")),
                    mpt::MockLogger::make_cstring_matcher(AllOf(HasSubstr("failure creating symlink from"),
                                                                HasSubstr(file_name.toStdString()),
                                                                HasSubstr(link_name.toStdString())))));

    sftp.run();

    EXPECT_EQ(failure_num_calls, 1);
}

TEST_F(SftpServer, handles_rename)
{
    mpt::TempDir temp_dir;
    auto old_name = temp_dir.path() + "/test-file";
    auto new_name = temp_dir.path() + "/test-renamed";
    mpt::make_file_with_content(old_name);

    auto sftp = make_sftpserver(temp_dir.path().toStdString());
    auto msg = make_msg(SFTP_RENAME);
    auto name = name_as_char_array(old_name.toStdString());
    msg->filename = name.data();

    auto target_name = name_as_char_array(new_name.toStdString());
    REPLACE(sftp_client_message_get_data, [&target_name](auto...) { return target_name.data(); });

    int num_calls{0};
    auto reply_status = make_reply_status(msg.get(), SSH_FX_OK, num_calls);
    REPLACE(sftp_reply_status, reply_status);
    REPLACE(sftp_get_client_message, make_msg_handler());

    sftp.run();

    ASSERT_THAT(num_calls, Eq(1));
    EXPECT_TRUE(QFile::exists(new_name));
    EXPECT_FALSE(QFile::exists(old_name));
}

TEST_F(SftpServer, rename_cannot_remove_target_fails)
{
    mpt::TempDir temp_dir;
    auto old_name = temp_dir.path() + "/test-file";
    auto new_name = temp_dir.path() + "/test-renamed";
    mpt::make_file_with_content(old_name);
    mpt::make_file_with_content(new_name);

    auto sftp = make_sftpserver(temp_dir.path().toStdString());
    auto msg = make_msg(SFTP_RENAME);
    auto name = name_as_char_array(old_name.toStdString());
    msg->filename = name.data();

    auto target_name = name_as_char_array(new_name.toStdString());
    REPLACE(sftp_client_message_get_data, [&target_name](auto...) { return target_name.data(); });

    const auto [mock_file_ops, guard] = mpt::MockFileOps::inject();

    EXPECT_CALL(*mock_file_ops, remove(_)).WillOnce(Return(false));

    int failure_num_calls{0};
    auto reply_status = make_reply_status(msg.get(), SSH_FX_FAILURE, failure_num_calls);

    REPLACE(sftp_get_client_message, make_msg_handler());
    REPLACE(sftp_reply_status, reply_status);

    logger_scope.mock_logger->screen_logs(mpl::Level::trace);
    EXPECT_CALL(*logger_scope.mock_logger,
                log(Eq(mpl::Level::trace), mpt::MockLogger::make_cstring_matcher(StrEq("sftp server")),
                    mpt::MockLogger::make_cstring_matcher(AllOf(
                        HasSubstr("cannot remove"), HasSubstr(new_name.toStdString()), HasSubstr("for renaming")))));

    sftp.run();

    EXPECT_EQ(failure_num_calls, 1);
}

TEST_F(SftpServer, rename_failure_fails)
{
    mpt::TempDir temp_dir;
    auto old_name = temp_dir.path() + "/test-file";
    auto new_name = temp_dir.path() + "/test-renamed";
    mpt::make_file_with_content(old_name);

    auto sftp = make_sftpserver(temp_dir.path().toStdString());
    auto msg = make_msg(SFTP_RENAME);
    auto name = name_as_char_array(old_name.toStdString());
    msg->filename = name.data();

    auto target_name = name_as_char_array(new_name.toStdString());
    REPLACE(sftp_client_message_get_data, [&target_name](auto...) { return target_name.data(); });

    const auto [mock_file_ops, guard] = mpt::MockFileOps::inject();

    EXPECT_CALL(*mock_file_ops, rename(_, _)).WillOnce(Return(false));

    int failure_num_calls{0};
    auto reply_status = make_reply_status(msg.get(), SSH_FX_FAILURE, failure_num_calls);

    REPLACE(sftp_get_client_message, make_msg_handler());
    REPLACE(sftp_reply_status, reply_status);

    logger_scope.mock_logger->screen_logs(mpl::Level::trace);
    EXPECT_CALL(
        *logger_scope.mock_logger,
        log(Eq(mpl::Level::trace), mpt::MockLogger::make_cstring_matcher(StrEq("sftp server")),
            mpt::MockLogger::make_cstring_matcher(AllOf(HasSubstr("failed renaming"), HasSubstr(old_name.toStdString()),
                                                        HasSubstr(new_name.toStdString())))));

    sftp.run();

    EXPECT_EQ(failure_num_calls, 1);
}

TEST_F(SftpServer, rename_invalid_target_fails)
{
    mpt::TempDir temp_dir;
    auto old_name = temp_dir.path() + "/test-file";
    auto invalid_target = name_as_char_array("/foo/bar");
    mpt::make_file_with_content(old_name);

    auto sftp = make_sftpserver(temp_dir.path().toStdString());
    auto msg = make_msg(SFTP_RENAME);
    auto name = name_as_char_array(old_name.toStdString());
    msg->filename = name.data();

    REPLACE(sftp_client_message_get_data, [&invalid_target](auto...) { return invalid_target.data(); });

    int perm_denied_num_calls{0};
    auto reply_status = make_reply_status(msg.get(), SSH_FX_PERMISSION_DENIED, perm_denied_num_calls);

    REPLACE(sftp_get_client_message, make_msg_handler());
    REPLACE(sftp_reply_status, reply_status);

    sftp.run();

    EXPECT_THAT(perm_denied_num_calls, Eq(1));
}

TEST_F(SftpServer, handles_remove)
{
    mpt::TempDir temp_dir;
    auto file_name = temp_dir.path() + "/test-file";
    mpt::make_file_with_content(file_name);

    ASSERT_TRUE(QFile::exists(file_name));

    auto sftp = make_sftpserver(temp_dir.path().toStdString());
    auto msg = make_msg(SFTP_REMOVE);
    auto name = name_as_char_array(file_name.toStdString());
    msg->filename = name.data();

    int num_calls{0};
    auto reply_status = make_reply_status(msg.get(), SSH_FX_OK, num_calls);
    REPLACE(sftp_reply_status, reply_status);
    REPLACE(sftp_get_client_message, make_msg_handler());

    sftp.run();

    ASSERT_THAT(num_calls, Eq(1));
    EXPECT_FALSE(QFile::exists(file_name));
}

TEST_F(SftpServer, remove_non_existing_fails)
{
    mpt::TempDir temp_dir;
    auto file_name = temp_dir.path() + "/test-file";

    ASSERT_FALSE(QFile::exists(file_name));

    auto sftp = make_sftpserver(temp_dir.path().toStdString());
    auto msg = make_msg(SFTP_REMOVE);
    auto name = name_as_char_array(file_name.toStdString());
    msg->filename = name.data();

    int failure_num_calls{0};
    auto reply_status = make_reply_status(msg.get(), SSH_FX_FAILURE, failure_num_calls);

    REPLACE(sftp_get_client_message, make_msg_handler());
    REPLACE(sftp_reply_status, reply_status);

    logger_scope.mock_logger->screen_logs(mpl::Level::trace);
    EXPECT_CALL(*logger_scope.mock_logger,
                log(Eq(mpl::Level::trace), mpt::MockLogger::make_cstring_matcher(StrEq("sftp server")),
                    mpt::MockLogger::make_cstring_matcher(
                        AllOf(HasSubstr("cannot remove"), HasSubstr(file_name.toStdString())))));

    sftp.run();

    EXPECT_EQ(failure_num_calls, 1);
}

TEST_F(SftpServer, open_in_write_mode_creates_file)
{
    mpt::TempDir temp_dir;
    auto file_name = temp_dir.path() + "/test-file";

    ASSERT_FALSE(QFile::exists(file_name));

    auto sftp = make_sftpserver(temp_dir.path().toStdString());

    sftp_attributes_struct attr{};
    attr.permissions = 0777;
    auto name = name_as_char_array(file_name.toStdString());
    auto msg = make_msg(SFTP_OPEN);
    msg->flags |= SSH_FXF_WRITE | SSH_FXF_CREAT;
    msg->attr = &attr;
    msg->filename = name.data();

    const auto [platform, mock_platform_guard] = mpt::MockPlatform::inject();
    EXPECT_CALL(*platform, chown).WillOnce(Return(0));

    bool reply_handle_invoked{false};
    auto reply_handle = [&reply_handle_invoked](auto...) {
        reply_handle_invoked = true;
        return SSH_OK;
    };
    REPLACE(sftp_reply_handle, reply_handle);
    REPLACE(sftp_get_client_message, make_msg_handler());

    sftp.run();

    ASSERT_TRUE(reply_handle_invoked);
    EXPECT_TRUE(QFile::exists(file_name));
}

TEST_F(SftpServer, open_in_truncate_mode_truncates_file)
{
    mpt::TempDir temp_dir;
    auto file_name = temp_dir.path() + "/test-file";
    auto size = mpt::make_file_with_content(file_name);

    ASSERT_TRUE(QFile::exists(file_name));
    ASSERT_GT(size, 0);

    auto sftp = make_sftpserver(temp_dir.path().toStdString());
    auto msg = make_msg(SFTP_OPEN);
    msg->flags |= SSH_FXF_WRITE | SSH_FXF_TRUNC;
    auto name = name_as_char_array(file_name.toStdString());
    msg->filename = name.data();

    bool reply_handle_invoked{false};
    auto reply_handle = [&reply_handle_invoked](auto...) {
        reply_handle_invoked = true;
        return SSH_OK;
    };
    REPLACE(sftp_reply_handle, reply_handle);
    REPLACE(sftp_get_client_message, make_msg_handler());

    sftp.run();

    QFile file(file_name);
    ASSERT_TRUE(reply_handle_invoked);
    EXPECT_EQ(file.size(), 0);
}

TEST_F(SftpServer, open_unable_to_open_fails)
{
    mpt::TempDir temp_dir;
    auto file_name = temp_dir.path() + "/test-file";
    auto size = mpt::make_file_with_content(file_name);

    ASSERT_TRUE(QFile::exists(file_name));
    ASSERT_GT(size, 0);

    auto sftp = make_sftpserver(temp_dir.path().toStdString());
    sftp_attributes_struct attr{};
    attr.permissions = 0777;
    auto name = name_as_char_array(file_name.toStdString());
    auto msg = make_msg(SFTP_OPEN);
    msg->flags |= SSH_FXF_READ | SSH_FXF_WRITE | SSH_FXF_APPEND | SSH_FXF_EXCL;
    msg->attr = &attr;
    msg->filename = name.data();

    const auto [file_ops, mock_file_ops_guard] = mpt::MockFileOps::inject();

    EXPECT_CALL(*file_ops, symlink_status).WillOnce([](auto, std::error_code& err) {
        err.clear();
        return mp::fs::file_status{mp::fs::file_type::regular};
    });
    EXPECT_CALL(*file_ops, open_fd).WillOnce([](auto path, auto...) {
        errno = EACCES;
        return std::make_unique<mp::NamedFd>(path, -1);
    });

    REPLACE(sftp_get_client_message, make_msg_handler());
    int failure_num_calls{0};
    REPLACE(sftp_reply_status, make_reply_status(msg.get(), SSH_FX_FAILURE, failure_num_calls));

    logger_scope.mock_logger->screen_logs(mpl::Level::error);
    EXPECT_CALL(*logger_scope.mock_logger,
                log(Eq(mpl::Level::trace),
                    mpt::MockLogger::make_cstring_matcher(StrEq("sftp server")),
                    mpt::MockLogger::make_cstring_matcher(
                        AllOf(HasSubstr("Cannot open"), HasSubstr(file_name.toStdString())))));

    sftp.run();

    EXPECT_EQ(failure_num_calls, 1);
}

TEST_F(SftpServer, open_unable_to_get_status_fails)
{
    mpt::TempDir temp_dir;
    auto file_name = temp_dir.path() + "/test-file";
    auto size = mpt::make_file_with_content(file_name);

    ASSERT_TRUE(QFile::exists(file_name));
    ASSERT_GT(size, 0);

    auto sftp = make_sftpserver(temp_dir.path().toStdString());
    sftp_attributes_struct attr{};
    attr.permissions = 0777;
    auto name = name_as_char_array(file_name.toStdString());
    auto msg = make_msg(SFTP_OPEN);
    msg->flags |= SSH_FXF_READ | SSH_FXF_WRITE | SSH_FXF_APPEND | SSH_FXF_EXCL;
    msg->attr = &attr;
    msg->filename = name.data();

    const auto [file_ops, mock_file_ops_guard] = mpt::MockFileOps::inject();

    EXPECT_CALL(*file_ops, symlink_status).WillOnce([](auto, std::error_code& err) {
        err = std::make_error_code(std::errc::permission_denied);
        return mp::fs::file_status{mp::fs::file_type::unknown};
    });

    REPLACE(sftp_get_client_message, make_msg_handler());
    int failure_num_calls{0};
    REPLACE(sftp_reply_status, make_reply_status(msg.get(), SSH_FX_PERMISSION_DENIED, failure_num_calls));

    logger_scope.mock_logger->screen_logs(mpl::Level::error);
    EXPECT_CALL(*logger_scope.mock_logger,
                log(Eq(mpl::Level::trace),
                    mpt::MockLogger::make_cstring_matcher(StrEq("sftp server")),
                    mpt::MockLogger::make_cstring_matcher(
                        AllOf(HasSubstr("Cannot get status"), HasSubstr(file_name.toStdString())))));

    sftp.run();

    EXPECT_EQ(failure_num_calls, 1);
}

TEST_F(SftpServer, open_chown_failure_fails)
{
    mpt::TempDir temp_dir;
    auto file_name = temp_dir.path() + "/test-file";

    const auto [mock_platform, guard] = mpt::MockPlatform::inject();

    EXPECT_CALL(*mock_platform, chown(_, _, _)).WillOnce(Return(-1));

    auto sftp = make_sftpserver(temp_dir.path().toStdString());
    auto msg = make_msg(SFTP_OPEN);
    msg->flags |= SSH_FXF_WRITE | SSH_FXF_CREAT;
    sftp_attributes_struct attr{};
    attr.permissions = 0777;
    msg->attr = &attr;
    auto name = name_as_char_array(file_name.toStdString());
    msg->filename = name.data();

    int failure_num_calls{0};
    auto reply_status = make_reply_status(msg.get(), SSH_FX_FAILURE, failure_num_calls);

    REPLACE(sftp_get_client_message, make_msg_handler());
    REPLACE(sftp_reply_status, reply_status);

    logger_scope.mock_logger->screen_logs(mpl::Level::error);
    EXPECT_CALL(*logger_scope.mock_logger,
                log(Eq(mpl::Level::trace), mpt::MockLogger::make_cstring_matcher(StrEq("sftp server")),
                    mpt::MockLogger::make_cstring_matcher(
                        AllOf(HasSubstr("failed to chown"), HasSubstr(file_name.toStdString())))));

    sftp.run();

    EXPECT_EQ(failure_num_calls, 1);
}

TEST_F(SftpServer, open_no_handle_allocated_fails)
{
    mpt::TempDir temp_dir;
    auto file_name = temp_dir.path() + "/test-file";

    ASSERT_FALSE(QFile::exists(file_name));

    auto sftp = make_sftpserver(temp_dir.path().toStdString());
    auto msg = make_msg(SFTP_OPEN);
    msg->flags |= SSH_FXF_WRITE | SSH_FXF_CREAT;
    sftp_attributes_struct attr{};
    attr.permissions = 0777;
    msg->attr = &attr;
    auto name = name_as_char_array(file_name.toStdString());
    msg->filename = name.data();

    int failure_num_calls{0};
    auto reply_status = make_reply_status(msg.get(), SSH_FX_FAILURE, failure_num_calls);

    REPLACE(sftp_handle_alloc, [](auto...) { return nullptr; });
    REPLACE(sftp_get_client_message, make_msg_handler());
    REPLACE(sftp_reply_status, reply_status);

    logger_scope.mock_logger->screen_logs(mpl::Level::error);
    EXPECT_CALL(*logger_scope.mock_logger,
                log(Eq(mpl::Level::trace), mpt::MockLogger::make_cstring_matcher(StrEq("sftp server")),
                    mpt::MockLogger::make_cstring_matcher(StrEq("Cannot allocate handle for open()"))));

    sftp.run();

    EXPECT_EQ(failure_num_calls, 1);
}

TEST_F(SftpServer, handles_readdir)
{
    mpt::TempDir temp_dir;
    QDir dir_entry(temp_dir.path());

    auto test_dir = temp_dir.path() + "/test-dir-entry";
    ASSERT_TRUE(dir_entry.mkdir(test_dir));

    auto test_file = temp_dir.path() + "/test-file";
    mpt::make_file_with_content(test_file);

    auto test_link = temp_dir.path() + "/test-link";
    ASSERT_TRUE(MP_PLATFORM.symlink(test_file.toStdString().c_str(),
                                    test_link.toStdString().c_str(),
                                    QFileInfo(test_file).isDir()));

    auto sftp = make_sftpserver(temp_dir.path().toStdString());

    auto readdir_msg = make_msg(SFTP_READDIR);
    auto readdir_msg_final = make_msg(SFTP_READDIR);

    std::vector<mp::fs::path> expected_entries = {".", "..", "test-dir-entry", "test-file", "test-link"};
    auto entries_read = 0ul;

    auto directory_entry = mpt::MockDirectoryEntry{};
    EXPECT_CALL(directory_entry, path).WillRepeatedly([&]() -> const mp::fs::path& {
        return expected_entries[entries_read - 1];
    });
    EXPECT_CALL(directory_entry, is_symlink()).WillRepeatedly([&]() {
        return expected_entries[entries_read - 1] == "test-link";
    });
    auto dir_iterator = mpt::MockDirIterator{};
    EXPECT_CALL(dir_iterator, hasNext).WillRepeatedly([&] { return entries_read != expected_entries.size(); });
    EXPECT_CALL(dir_iterator, next).WillRepeatedly(DoAll([&] { entries_read++; }, ReturnRef(directory_entry)));

    REPLACE(sftp_handle, [&dir_iterator](auto...) { return &dir_iterator; });
    REPLACE(sftp_get_client_message, make_msg_handler());
    int eof_num_calls{0};
    REPLACE(sftp_reply_status, make_reply_status(readdir_msg_final.get(), SSH_FX_EOF, eof_num_calls));

    std::vector<mp::fs::path> given_entries;
    auto reply_names_add = [&given_entries](auto, const char* file, auto, auto) {
        given_entries.push_back(file);
        return SSH_OK;
    };
    REPLACE(sftp_reply_names_add, reply_names_add);
    REPLACE(sftp_reply_names, [](auto...) { return SSH_OK; });

    sftp.run();

    EXPECT_EQ(eof_num_calls, 1);
    EXPECT_THAT(given_entries, ContainerEq(expected_entries));
}

TEST_F(SftpServer, handles_readdir_attributes_preserved)
{
    mpt::TempDir temp_dir;
    QDir dir_entry(temp_dir.path());

    const auto test_file_name = "test-file";
    auto test_file = temp_dir.path() + "/" + test_file_name;
    mpt::make_file_with_content(test_file, "some content for the file to give it non-zero size");

    QFileDevice::Permissions expected_permissions =
        QFileDevice::WriteOwner | QFileDevice::ExeGroup | QFileDevice::ReadOther;
    QFile::setPermissions(test_file, expected_permissions);

    auto sftp = make_sftpserver(temp_dir.path().toStdString());

    auto readdir_msg = make_msg(SFTP_READDIR);
    auto readdir_msg_final = make_msg(SFTP_READDIR);

    const auto temp_dir_path = mp::fs::path{temp_dir.path().toStdString()};
    std::vector<mp::fs::path> expected_entries = {temp_dir_path / ".",
                                                  temp_dir_path / "..",
                                                  temp_dir_path / "test-file"};
    auto entries_read = 0ul;

    auto directory_entry = mpt::MockDirectoryEntry{};
    EXPECT_CALL(directory_entry, path).WillRepeatedly([&]() -> const mp::fs::path& {
        return expected_entries[entries_read - 1];
    });
    auto dir_iterator = mpt::MockDirIterator{};
    EXPECT_CALL(dir_iterator, hasNext).WillRepeatedly([&] { return entries_read != expected_entries.size(); });
    EXPECT_CALL(dir_iterator, next).WillRepeatedly(DoAll([&] { entries_read++; }, ReturnRef(directory_entry)));

    REPLACE(sftp_handle, [&dir_iterator](auto...) { return &dir_iterator; });
    REPLACE(sftp_get_client_message, make_msg_handler());
    int eof_num_calls{0};
    REPLACE(sftp_reply_status, make_reply_status(readdir_msg_final.get(), SSH_FX_EOF, eof_num_calls));

    sftp_attributes_struct test_file_attrs{};
    auto get_test_file_attributes = [&](auto, const char* file, auto, sftp_attributes attr) {
        if (strcmp(file, test_file_name) == 0)
        {
            test_file_attrs = *attr;
        }
        return SSH_OK;
    };
    REPLACE(sftp_reply_names_add, get_test_file_attributes);
    REPLACE(sftp_reply_names, [](auto...) { return SSH_OK; });

    sftp.run();

    EXPECT_EQ(eof_num_calls, 1);

    QFileInfo test_file_info(test_file);
<<<<<<< HEAD
    EXPECT_EQ(test_file_attrs->size, (uint64_t)test_file_info.size());
#ifndef WIN32
    EXPECT_EQ(test_file_attrs->gid, test_file_info.groupId());
    EXPECT_EQ(test_file_attrs->uid, test_file_info.ownerId());
#else
    EXPECT_EQ(test_file_attrs->gid, 1000);
    EXPECT_EQ(test_file_attrs->uid, 1000);
#endif
    EXPECT_EQ(test_file_attrs->atime,
=======
    EXPECT_EQ(test_file_attrs.size, (uint64_t)test_file_info.size());
    EXPECT_EQ(test_file_attrs.gid, test_file_info.groupId());
    EXPECT_EQ(test_file_attrs.uid, test_file_info.ownerId());
    EXPECT_EQ(test_file_attrs.atime,
>>>>>>> 102cd1d6
              (uint32_t)test_file_info.lastModified().toSecsSinceEpoch()); // atime64 is zero, expected?

    EXPECT_TRUE(compare_permission(test_file_attrs.permissions, test_file_info, Permission::Owner));
    EXPECT_TRUE(compare_permission(test_file_attrs.permissions, test_file_info, Permission::Group));
    EXPECT_TRUE(compare_permission(test_file_attrs.permissions, test_file_info, Permission::Other));
}

TEST_F(SftpServer, handles_close)
{
    mpt::TempDir temp_dir;

    auto sftp = make_sftpserver(temp_dir.path().toStdString());
    auto open_dir_msg = make_msg(SFTP_OPENDIR);
    auto dir_name = name_as_char_array(temp_dir.path().toStdString());
    open_dir_msg->filename = dir_name.data();

    auto close_msg = make_msg(SFTP_CLOSE);

    void* id{nullptr};
    auto handle_alloc = [&id](sftp_session, void* info) {
        id = info;
        return ssh_string_new(4);
    };

    int ok_num_calls{0};
    auto reply_status = make_reply_status(close_msg.get(), SSH_FX_OK, ok_num_calls);

    REPLACE(sftp_reply_handle, [](auto...) { return SSH_OK; });
    REPLACE(sftp_handle_alloc, handle_alloc);
    REPLACE(sftp_handle, [&id](auto...) { return id; });
    REPLACE(sftp_get_client_message, make_msg_handler());
    REPLACE(sftp_reply_status, reply_status);
    REPLACE(sftp_reply_names, [](auto...) { return SSH_OK; });
    REPLACE(sftp_handle_remove, [](auto...) {});

    sftp.run();

    EXPECT_THAT(ok_num_calls, Eq(1));
}

TEST_F(SftpServer, handles_fstat)
{
    mpt::TempDir temp_dir;
    auto file_name = temp_dir.path() + "/test-file";
    uint64_t expected_size = mpt::make_file_with_content(file_name);

    auto sftp = make_sftpserver(temp_dir.path().toStdString());
    auto open_msg = make_msg(SFTP_OPEN);
    auto name = name_as_char_array(file_name.toStdString());
    open_msg->filename = name.data();
    open_msg->flags |= SSH_FXF_READ;

    auto fstat_msg = make_msg(SFTP_FSTAT);

    void* id{nullptr};
    auto handle_alloc = [&id](sftp_session, void* info) {
        id = info;
        return ssh_string_new(4);
    };

    int num_calls{0};
    auto reply_attr = [&num_calls, &fstat_msg, expected_size](sftp_client_message reply_msg, sftp_attributes attr) {
        EXPECT_THAT(reply_msg, Eq(fstat_msg.get()));
        EXPECT_THAT(attr->size, Eq(expected_size));
        ++num_calls;
        return SSH_OK;
    };

    REPLACE(sftp_reply_attr, reply_attr);
    REPLACE(sftp_reply_handle, [](auto...) { return SSH_OK; });
    REPLACE(sftp_handle_alloc, handle_alloc);
    REPLACE(sftp_handle, [&id](auto...) { return id; });
    REPLACE(sftp_get_client_message, make_msg_handler());

    sftp.run();

    EXPECT_THAT(num_calls, Eq(1));
}

TEST_F(SftpServer, handles_fsetstat)
{
    mpt::TempDir temp_dir;
    auto file_name = temp_dir.path() + "/test-file";

    auto sftp = make_sftpserver(temp_dir.path().toStdString());
    auto open_msg = make_msg(SFTP_OPEN);
    auto name = name_as_char_array(file_name.toStdString());
    sftp_attributes_struct attr{};
    const int expected_size = 7777;
    attr.size = expected_size;
    attr.flags = SSH_FILEXFER_ATTR_SIZE;
    attr.permissions = 0777;

    open_msg->filename = name.data();
    open_msg->attr = &attr;
    open_msg->flags |= SSH_FXF_WRITE | SSH_FXF_TRUNC | SSH_FXF_CREAT;

    auto fsetstat_msg = make_msg(SFTP_FSETSTAT);
    fsetstat_msg->attr = &attr;

    void* id{nullptr};
    auto handle_alloc = [&id](sftp_session, void* info) {
        id = info;
        return ssh_string_new(4);
    };

    int num_calls{0};
    auto reply_status = make_reply_status(fsetstat_msg.get(), SSH_FX_OK, num_calls);

    REPLACE(sftp_reply_handle, [](auto...) { return SSH_OK; });
    REPLACE(sftp_handle_alloc, handle_alloc);
    REPLACE(sftp_handle, [&id](auto...) { return id; });
    REPLACE(sftp_get_client_message, make_msg_handler());
    REPLACE(sftp_reply_status, reply_status);

    sftp.run();

    QFile file(file_name);
    ASSERT_THAT(num_calls, Eq(1));
    EXPECT_TRUE(file.exists());
    EXPECT_THAT(file.size(), Eq(expected_size));
}

TEST_F(SftpServer, handles_setstat)
{
    mpt::TempDir temp_dir;
    auto file_name = temp_dir.path() + "/test-file";
    mpt::make_file_with_content(file_name);

    auto sftp = make_sftpserver(temp_dir.path().toStdString());
    auto msg = make_msg(SFTP_SETSTAT);
    auto name = name_as_char_array(file_name.toStdString());
    sftp_attributes_struct attr{};
    const int expected_size = 7777;
    attr.size = expected_size;
    attr.flags = SSH_FILEXFER_ATTR_SIZE | SSH_FILEXFER_ATTR_PERMISSIONS;
    attr.permissions = 0777;

    msg->filename = name.data();
    msg->attr = &attr;
    msg->flags = SSH_FXF_WRITE;

    int num_calls{0};
    auto reply_status = make_reply_status(msg.get(), SSH_FX_OK, num_calls);

    REPLACE(sftp_get_client_message, make_msg_handler());
    REPLACE(sftp_reply_status, reply_status);

    sftp.run();

    QFile file(file_name);
    ASSERT_THAT(num_calls, Eq(1));
    EXPECT_THAT(file.size(), Eq(expected_size));
}

TEST_F(SftpServer, setstat_correctly_modifies_file_timestamp)
{
    mpt::TempDir temp_dir;
    auto file_name = temp_dir.path() + "/test-file";
    mpt::make_file_with_content(file_name);

    QFileInfo orig_info{file_name};
    auto original_time = orig_info.lastModified().toSecsSinceEpoch();

    auto sftp = make_sftpserver(temp_dir.path().toStdString());
    auto msg = make_msg(SFTP_SETSTAT);
    auto name = name_as_char_array(file_name.toStdString());
    sftp_attributes_struct attr{};
    attr.mtime = static_cast<uint32_t>(original_time + 1);
    attr.flags = SSH_FILEXFER_ATTR_ACMODTIME;

    msg->filename = name.data();
    msg->attr = &attr;

    int num_calls{0};
    auto reply_status = make_reply_status(msg.get(), SSH_FX_OK, num_calls);

    REPLACE(sftp_get_client_message, make_msg_handler());
    REPLACE(sftp_reply_status, reply_status);

    sftp.run();

    ASSERT_THAT(num_calls, Eq(1));

    QFileInfo modified_info{file_name};
    auto new_time = modified_info.lastModified().toSecsSinceEpoch();
    EXPECT_EQ(new_time, original_time + 1);
}

TEST_F(SftpServer, setstat_resize_failure_fails)
{
    mpt::TempDir temp_dir;
    auto file_name = temp_dir.path() + "/test-file";
    mpt::make_file_with_content(file_name);

    auto sftp = make_sftpserver(temp_dir.path().toStdString());
    auto msg = make_msg(SFTP_SETSTAT);
    auto name = name_as_char_array(file_name.toStdString());
    sftp_attributes_struct attr{};
    const int expected_size = 7777;
    attr.size = expected_size;
    attr.flags = SSH_FILEXFER_ATTR_SIZE | SSH_FILEXFER_ATTR_PERMISSIONS;
    attr.permissions = 0777;

    msg->filename = name.data();
    msg->attr = &attr;
    msg->flags = SSH_FXF_WRITE;

    const auto [mock_file_ops, guard] = mpt::MockFileOps::inject();

    EXPECT_CALL(*mock_file_ops, resize(_, _)).WillOnce(Return(false));

    int failure_num_calls{0};
    auto reply_status = make_reply_status(msg.get(), SSH_FX_FAILURE, failure_num_calls);

    REPLACE(sftp_get_client_message, make_msg_handler());
    REPLACE(sftp_reply_status, reply_status);

    logger_scope.mock_logger->screen_logs(mpl::Level::trace);
    EXPECT_CALL(*logger_scope.mock_logger,
                log(Eq(mpl::Level::trace), mpt::MockLogger::make_cstring_matcher(StrEq("sftp server")),
                    mpt::MockLogger::make_cstring_matcher(
                        AllOf(HasSubstr("cannot resize"), HasSubstr(file_name.toStdString())))));

    sftp.run();

    EXPECT_EQ(failure_num_calls, 1);
}

TEST_F(SftpServer, setstat_set_permissions_failure_fails)
{
    mpt::TempDir temp_dir;
    auto file_name = temp_dir.path() + "/test-file";
    mpt::make_file_with_content(file_name);

    auto sftp = make_sftpserver(temp_dir.path().toStdString());
    auto name = name_as_char_array(file_name.toStdString());
    sftp_attributes_struct attr{};
    attr.size = 7777;
    attr.flags = SSH_FILEXFER_ATTR_SIZE | SSH_FILEXFER_ATTR_PERMISSIONS;
    attr.permissions = 0777;

    auto msg = make_msg(SFTP_SETSTAT);
    msg->filename = name.data();
    msg->attr = &attr;
    msg->flags = SSH_FXF_WRITE;

    const auto [file_ops, mock_file_ops_guard] = mpt::MockFileOps::inject();

    EXPECT_CALL(*file_ops, resize).WillOnce(Return(true));
    EXPECT_CALL(*file_ops, permissions(_, _, _))
        .WillOnce(SetArgReferee<2>(std::make_error_code(std::errc::permission_denied)));

    REPLACE(sftp_get_client_message, make_msg_handler());
    int failure_num_calls{0};
    REPLACE(sftp_reply_status, make_reply_status(msg.get(), SSH_FX_FAILURE, failure_num_calls));

    logger_scope.mock_logger->screen_logs(mpl::Level::trace);
    EXPECT_CALL(*logger_scope.mock_logger,
                log(Eq(mpl::Level::trace), mpt::MockLogger::make_cstring_matcher(StrEq("sftp server")),
                    mpt::MockLogger::make_cstring_matcher(
                        AllOf(HasSubstr("set permissions failed for"), HasSubstr(file_name.toStdString())))));

    sftp.run();

    EXPECT_EQ(failure_num_calls, 1);
}

TEST_F(SftpServer, setstat_chown_failure_fails)
{
    mpt::TempDir temp_dir;
    auto file_name = temp_dir.path() + "/test-file";
    mpt::make_file_with_content(file_name);

    auto sftp = make_sftpserver(temp_dir.path().toStdString());
    auto msg = make_msg(SFTP_SETSTAT);
    auto name = name_as_char_array(file_name.toStdString());
    sftp_attributes_struct attr{};
    const int expected_size = 7777;
    attr.size = expected_size;
    attr.flags = SSH_FILEXFER_ATTR_UIDGID;
    attr.permissions = 0777;

    msg->filename = name.data();
    msg->attr = &attr;
    msg->flags = SSH_FXF_WRITE;

    const auto [mock_platform, guard] = mpt::MockPlatform::inject();

    EXPECT_CALL(*mock_platform, chown(_, _, _)).WillOnce(Return(-1));

    int failure_num_calls{0};
    auto reply_status = make_reply_status(msg.get(), SSH_FX_FAILURE, failure_num_calls);

    REPLACE(sftp_get_client_message, make_msg_handler());
    REPLACE(sftp_reply_status, reply_status);

    logger_scope.mock_logger->screen_logs(mpl::Level::trace);
    EXPECT_CALL(*logger_scope.mock_logger,
                log(Eq(mpl::Level::trace), mpt::MockLogger::make_cstring_matcher(StrEq("sftp server")),
                    mpt::MockLogger::make_cstring_matcher(
                        AllOf(HasSubstr("cannot set ownership for"), HasSubstr(file_name.toStdString())))));

    sftp.run();

    EXPECT_EQ(failure_num_calls, 1);
}

TEST_F(SftpServer, setstat_utime_failure_fails)
{
    mpt::TempDir temp_dir;
    auto file_name = temp_dir.path() + "/test-file";
    mpt::make_file_with_content(file_name);

    auto sftp = make_sftpserver(temp_dir.path().toStdString());
    auto msg = make_msg(SFTP_SETSTAT);
    auto name = name_as_char_array(file_name.toStdString());
    sftp_attributes_struct attr{};
    const int expected_size = 7777;
    attr.size = expected_size;
    attr.flags = SSH_FILEXFER_ATTR_ACMODTIME;
    attr.permissions = 0777;

    msg->filename = name.data();
    msg->attr = &attr;
    msg->flags = SSH_FXF_WRITE;

    const auto [mock_platform, guard] = mpt::MockPlatform::inject();

    EXPECT_CALL(*mock_platform, utime(_, _, _)).WillOnce(Return(-1));

    int failure_num_calls{0};
    auto reply_status = make_reply_status(msg.get(), SSH_FX_FAILURE, failure_num_calls);

    REPLACE(sftp_get_client_message, make_msg_handler());
    REPLACE(sftp_reply_status, reply_status);

    logger_scope.mock_logger->screen_logs(mpl::Level::trace);
    EXPECT_CALL(*logger_scope.mock_logger,
                log(Eq(mpl::Level::trace), mpt::MockLogger::make_cstring_matcher(StrEq("sftp server")),
                    mpt::MockLogger::make_cstring_matcher(
                        AllOf(HasSubstr("cannot set modification date for"), HasSubstr(file_name.toStdString())))));

    sftp.run();

    EXPECT_EQ(failure_num_calls, 1);
}

TEST_F(SftpServer, handles_writes)
{
    mpt::TempDir temp_dir;
    auto sftp = make_sftpserver(temp_dir.path().toStdString());

    auto write_msg1 = make_msg(SFTP_WRITE);
    auto data1 = make_data("The answer is ");
    write_msg1->data = data1.get();
    write_msg1->offset = 0;

    auto write_msg2 = make_msg(SFTP_WRITE);
    auto data2 = make_data("always 42");
    write_msg2->data = data2.get();
    write_msg2->offset = ssh_string_len(data1.get());

    const auto path = mp::fs::path{temp_dir.path().toStdString()} / "test-file";
    const auto fd = 123;
    const auto named_fd = std::make_pair(path, fd);

    std::stringstream stream;

    const auto [file_ops, mock_file_ops_guard] = mpt::MockFileOps::inject();
    EXPECT_CALL(*file_ops, lseek).WillRepeatedly(Return(true));
    EXPECT_CALL(*file_ops, write(fd, _, _)).WillRepeatedly([&stream](int, const void* buf, size_t nbytes) {
        stream.write((const char*)buf, nbytes);
        return nbytes;
    });

    REPLACE(sftp_handle, [&named_fd](auto...) { return (void*)&named_fd; });
    REPLACE(sftp_get_client_message, make_msg_handler());

    int num_calls{0};
    auto reply_status = [&num_calls](auto, uint32_t status, auto) {
        EXPECT_TRUE(status == SSH_FX_OK);
        ++num_calls;
        return SSH_OK;
    };
    REPLACE(sftp_reply_status, reply_status);

    sftp.run();

    ASSERT_EQ(num_calls, 2);
    EXPECT_EQ(stream.str(), "The answer is always 42");
}

TEST_F(SftpServer, write_cannot_seek_fails)
{
    mpt::TempDir temp_dir;
    auto sftp = make_sftpserver(temp_dir.path().toStdString());

    auto write_msg = make_msg(SFTP_WRITE);
    auto data1 = make_data("The answer is ");
    write_msg->data = data1.get();
    write_msg->offset = 10;

    const auto path = mp::fs::path{temp_dir.path().toStdString()} / "test-file";
    const auto fd = 123;
    const auto named_fd = std::make_pair(path, fd);

    const auto [file_ops, mock_file_ops_guard] = mpt::MockFileOps::inject();
    EXPECT_CALL(*file_ops, lseek(fd, _, _)).WillRepeatedly(Return(-1));

    REPLACE(sftp_handle, [&named_fd](auto...) { return (void*)&named_fd; });
    REPLACE(sftp_get_client_message, make_msg_handler());
    int failure_num_calls{0};
    REPLACE(sftp_reply_status, make_reply_status(write_msg.get(), SSH_FX_FAILURE, failure_num_calls));

    sftp.run();

    EXPECT_EQ(failure_num_calls, 1);
}

TEST_F(SftpServer, write_failure_fails)
{
    mpt::TempDir temp_dir;
    auto sftp = make_sftpserver(temp_dir.path().toStdString());

    auto write_msg = make_msg(SFTP_WRITE);
    auto data1 = make_data("The answer is ");
    write_msg->data = data1.get();
    write_msg->offset = 10;

    const auto path = mp::fs::path{temp_dir.path().toStdString()} / "test-file";
    const auto fd = 123;
    const auto named_fd = std::make_pair(path, fd);

    const auto [file_ops, mock_file_ops_guard] = mpt::MockFileOps::inject();
    EXPECT_CALL(*file_ops, lseek(fd, _, _)).WillRepeatedly(Return(true));
    EXPECT_CALL(*file_ops, write(fd, _, _)).WillRepeatedly(Return(-1));

    REPLACE(sftp_handle, [&named_fd](auto...) { return (void*)&named_fd; });
    REPLACE(sftp_get_client_message, make_msg_handler());
    int failure_num_calls{0};
    REPLACE(sftp_reply_status, make_reply_status(write_msg.get(), SSH_FX_FAILURE, failure_num_calls));

    sftp.run();

    EXPECT_EQ(failure_num_calls, 1);
}

TEST_F(SftpServer, handles_reads)
{
    mpt::TempDir temp_dir;
    auto sftp = make_sftpserver(temp_dir.path().toStdString());

    std::string given_data{"some text"};
    auto read_msg = make_msg(SFTP_READ);
    read_msg->offset = 0;
    read_msg->len = given_data.size();

    const auto path = mp::fs::path{temp_dir.path().toStdString()} / "test-file";
    const auto fd = 123;
    const auto named_fd = std::make_pair(path, fd);

    const auto [file_ops, mock_file_ops_guard] = mpt::MockFileOps::inject();
    EXPECT_CALL(*file_ops, lseek(fd, _, _)).WillRepeatedly(Return(true));
    EXPECT_CALL(*file_ops, read(fd, _, _)).WillRepeatedly([&given_data, r = 0](int, void* buf, size_t count) mutable {
        ::memcpy(buf, given_data.c_str() + r, count);
        r += count;
        return count;
    });

    REPLACE(sftp_handle, [&named_fd](auto...) { return (void*)&named_fd; });
    REPLACE(sftp_get_client_message, make_msg_handler());

    int num_calls{0};
    auto reply_data = [&](sftp_client_message msg, const void* data, int len) {
        EXPECT_GT(len, 0);
        EXPECT_EQ(msg, read_msg.get());

        std::string data_read{reinterpret_cast<const char*>(data), static_cast<std::string::size_type>(len)};
        EXPECT_EQ(data_read, given_data);
        ++num_calls;
        return SSH_OK;
    };
    REPLACE(sftp_reply_data, reply_data);

    sftp.run();

    ASSERT_EQ(num_calls, 1);
}

TEST_F(SftpServer, read_cannot_seek_fails)
{
    mpt::TempDir temp_dir;
    auto sftp = make_sftpserver(temp_dir.path().toStdString());

    std::string given_data{"some text"};
    const int seek_pos{10};
    auto read_msg = make_msg(SFTP_READ);
    read_msg->offset = seek_pos;
    read_msg->len = given_data.size();

    const auto path = mp::fs::path{temp_dir.path().toStdString()} / "test-file";
    const auto fd = 123;
    const auto named_fd = std::make_pair(path, fd);

    const auto [file_ops, mock_file_ops_guard] = mpt::MockFileOps::inject();
    EXPECT_CALL(*file_ops, lseek(fd, _, _)).WillRepeatedly(Return(-1));

    REPLACE(sftp_handle, [&named_fd](auto...) { return (void*)&named_fd; });
    REPLACE(sftp_get_client_message, make_msg_handler());
    int failure_num_calls{0};
    REPLACE(sftp_reply_status, make_reply_status(read_msg.get(), SSH_FX_FAILURE, failure_num_calls));

    logger_scope.mock_logger->screen_logs(mpl::Level::trace);
    EXPECT_CALL(
        *logger_scope.mock_logger,
        log(mpl::Level::trace,
            mpt::MockLogger::make_cstring_matcher(StrEq("sftp server")),
            mpt::MockLogger::make_cstring_matcher(
                AllOf(HasSubstr(fmt::format("cannot seek to position {} in", seek_pos)), HasSubstr(path.string())))));

    sftp.run();

    EXPECT_EQ(failure_num_calls, 1);
}

TEST_F(SftpServer, read_returns_failure_fails)
{
    mpt::TempDir temp_dir;
    auto sftp = make_sftpserver(temp_dir.path().toStdString());

    std::string given_data{"some text"};
    auto read_msg = make_msg(SFTP_READ);
    read_msg->offset = 0;
    read_msg->len = given_data.size();

    const auto path = mp::fs::path{temp_dir.path().toStdString()} / "test-file";
    const auto fd = 123;
    const auto named_fd = std::make_pair(path, fd);

    const auto [file_ops, mock_file_ops_guard] = mpt::MockFileOps::inject();
    EXPECT_CALL(*file_ops, lseek(fd, _, _)).WillRepeatedly(Return(true));
    EXPECT_CALL(*file_ops, read(fd, _, _)).WillOnce(Return(-1));

    REPLACE(sftp_handle, [&named_fd](auto...) { return (void*)&named_fd; });
    REPLACE(sftp_get_client_message, make_msg_handler());
    int failure_num_calls{0};
    REPLACE(sftp_reply_status, make_reply_status(read_msg.get(), SSH_FX_FAILURE, failure_num_calls));

    logger_scope.mock_logger->screen_logs(mpl::Level::trace);
    EXPECT_CALL(
        *logger_scope.mock_logger,
        log(Eq(mpl::Level::trace),
            mpt::MockLogger::make_cstring_matcher(StrEq("sftp server")),
            mpt::MockLogger::make_cstring_matcher(AllOf(HasSubstr("read failed for"), HasSubstr(path.string())))));

    sftp.run();

    EXPECT_EQ(failure_num_calls, 1);
}

TEST_F(SftpServer, read_returns_zero_end_of_file)
{
    mpt::TempDir temp_dir;
    auto sftp = make_sftpserver(temp_dir.path().toStdString());

    auto read_msg = make_msg(SFTP_READ);
    read_msg->offset = 0;
    read_msg->len = 10;

    const auto path = mp::fs::path{temp_dir.path().toStdString()} / "test-file";
    const auto fd = 123;
    const auto named_fd = std::make_pair(path, fd);

    const auto [file_ops, mock_file_ops_guard] = mpt::MockFileOps::inject();
    EXPECT_CALL(*file_ops, lseek(fd, _, _)).WillRepeatedly(Return(true));
    EXPECT_CALL(*file_ops, read(fd, _, _)).WillOnce(Return(0));

    REPLACE(sftp_handle, [&named_fd](auto...) { return (void*)&named_fd; });
    REPLACE(sftp_get_client_message, make_msg_handler());
    int eof_num_calls{0};
    REPLACE(sftp_reply_status, make_reply_status(read_msg.get(), SSH_FX_EOF, eof_num_calls));

    sftp.run();

    EXPECT_EQ(eof_num_calls, 1);
}

TEST_F(SftpServer, handle_extended_link)
{
    mpt::TempDir temp_dir;
    auto file_name = temp_dir.path() + "/test-file";
    auto link_name = temp_dir.path() + "/test-link";
    mpt::make_file_with_content(file_name);

    auto sftp = make_sftpserver(temp_dir.path().toStdString());
    auto msg = make_msg(SFTP_EXTENDED);
    auto submessage = name_as_char_array("hardlink@openssh.com");
    msg->submessage = submessage.data();
    auto name = name_as_char_array(file_name.toStdString());
    msg->filename = name.data();

    auto target_name = name_as_char_array(link_name.toStdString());
    REPLACE(sftp_client_message_get_data, [&target_name](auto...) { return target_name.data(); });

    int num_calls{0};
    auto reply_status = make_reply_status(msg.get(), SSH_FX_OK, num_calls);
    REPLACE(sftp_reply_status, reply_status);
    REPLACE(sftp_get_client_message, make_msg_handler());

    sftp.run();

    ASSERT_THAT(num_calls, Eq(1));

    QFileInfo info(link_name);
    EXPECT_TRUE(QFile::exists(link_name));
    EXPECT_TRUE(content_match(link_name, "this is a test file"));
}

TEST_F(SftpServer, extended_link_in_invalid_dir_fails)
{
    mpt::TempDir temp_dir;

    auto sftp = make_sftpserver(temp_dir.path().toStdString());
    auto msg = make_msg(SFTP_EXTENDED);
    auto submessage = name_as_char_array("hardlink@openssh.com");
    msg->submessage = submessage.data();
    auto invalid_path = name_as_char_array("bar");
    msg->filename = invalid_path.data();

    auto invalid_link = name_as_char_array("/foo/baz");
    REPLACE(sftp_client_message_get_data, [&invalid_link](auto...) { return invalid_link.data(); });

    int perm_denied_num_calls{0};
    auto reply_status = make_reply_status(msg.get(), SSH_FX_PERMISSION_DENIED, perm_denied_num_calls);

    REPLACE(sftp_get_client_message, make_msg_handler());
    REPLACE(sftp_reply_status, reply_status);

    sftp.run();

    EXPECT_THAT(perm_denied_num_calls, Eq(1));
}

TEST_F(SftpServer, extended_link_failure_fails)
{
    mpt::TempDir temp_dir;
    auto file_name = temp_dir.path() + "/test-file";
    auto link_name = temp_dir.path() + "/test-link";
    mpt::make_file_with_content(file_name);

    auto sftp = make_sftpserver(temp_dir.path().toStdString());
    auto msg = make_msg(SFTP_EXTENDED);
    auto submessage = name_as_char_array("hardlink@openssh.com");
    msg->submessage = submessage.data();
    auto name = name_as_char_array(file_name.toStdString());
    msg->filename = name.data();

    auto target_name = name_as_char_array(link_name.toStdString());
    REPLACE(sftp_client_message_get_data, [&target_name](auto...) { return target_name.data(); });

    const auto [mock_platform, guard] = mpt::MockPlatform::inject();

    EXPECT_CALL(*mock_platform, link(_, _)).WillOnce(Return(false));

    int failure_num_calls{0};
    auto reply_status = make_reply_status(msg.get(), SSH_FX_FAILURE, failure_num_calls);

    REPLACE(sftp_get_client_message, make_msg_handler());
    REPLACE(sftp_reply_status, reply_status);

    logger_scope.mock_logger->screen_logs(mpl::Level::trace);
    EXPECT_CALL(*logger_scope.mock_logger,
                log(Eq(mpl::Level::trace), mpt::MockLogger::make_cstring_matcher(StrEq("sftp server")),
                    mpt::MockLogger::make_cstring_matcher(AllOf(HasSubstr("failed creating link from"),
                                                                HasSubstr(file_name.toStdString()),
                                                                HasSubstr(link_name.toStdString())))));

    sftp.run();

    EXPECT_EQ(failure_num_calls, 1);
}

TEST_F(SftpServer, handle_extended_rename)
{
    mpt::TempDir temp_dir;
    auto old_name = temp_dir.path() + "/test-file";
    auto new_name = temp_dir.path() + "/test-renamed";
    mpt::make_file_with_content(old_name);

    auto sftp = make_sftpserver(temp_dir.path().toStdString());
    auto msg = make_msg(SFTP_EXTENDED);
    auto submessage = name_as_char_array("posix-rename@openssh.com");
    msg->submessage = submessage.data();
    auto name = name_as_char_array(old_name.toStdString());
    msg->filename = name.data();

    auto target_name = name_as_char_array(new_name.toStdString());
    REPLACE(sftp_client_message_get_data, [&target_name](auto...) { return target_name.data(); });

    int num_calls{0};
    auto reply_status = make_reply_status(msg.get(), SSH_FX_OK, num_calls);
    REPLACE(sftp_reply_status, reply_status);
    REPLACE(sftp_get_client_message, make_msg_handler());

    sftp.run();

    ASSERT_THAT(num_calls, Eq(1));
    EXPECT_TRUE(QFile::exists(new_name));
    EXPECT_FALSE(QFile::exists(old_name));
}

TEST_F(SftpServer, extended_rename_in_invalid_dir_fails)
{
    mpt::TempDir temp_dir;

    auto sftp = make_sftpserver(temp_dir.path().toStdString());
    auto msg = make_msg(SFTP_EXTENDED);
    auto submessage = name_as_char_array("posix-rename@openssh.com");
    msg->submessage = submessage.data();
    auto invalid_path = name_as_char_array("/foo/bar");
    msg->filename = invalid_path.data();

    int perm_denied_num_calls{0};
    auto reply_status = make_reply_status(msg.get(), SSH_FX_PERMISSION_DENIED, perm_denied_num_calls);

    REPLACE(sftp_get_client_message, make_msg_handler());
    REPLACE(sftp_reply_status, reply_status);

    sftp.run();

    EXPECT_THAT(perm_denied_num_calls, Eq(1));
}

TEST_F(SftpServer, invalid_extended_fails)
{
    auto sftp = make_sftpserver();

    auto msg = make_msg(SFTP_EXTENDED);
    auto submessage = name_as_char_array("invalid submessage");
    msg->submessage = submessage.data();

    REPLACE(sftp_get_client_message, make_msg_handler());

    int num_calls{0};
    auto reply_status = make_reply_status(msg.get(), SSH_FX_OP_UNSUPPORTED, num_calls);

    REPLACE(sftp_reply_status, reply_status);

    sftp.run();

    EXPECT_THAT(num_calls, Eq(1));
}

TEST_P(Stat, handles)
{
    mpt::TempDir temp_dir;
    auto file_name = temp_dir.path() + "/test-file";
    auto link_name = temp_dir.path() + "/test-link";
    mpt::make_file_with_content(file_name);

    auto msg_type = GetParam();

    ASSERT_TRUE(MP_PLATFORM.symlink(file_name.toStdString().c_str(), link_name.toStdString().c_str(),
                                    QFileInfo(file_name).isDir()));
    ASSERT_TRUE(QFile::exists(link_name));
    ASSERT_TRUE(QFile::exists(file_name));

    auto sftp = make_sftpserver(temp_dir.path().toStdString());
    auto msg = make_msg(msg_type);

    auto name = name_as_char_array(link_name.toStdString());
    msg->filename = name.data();

    REPLACE(sftp_get_client_message, make_msg_handler());

    int num_calls{0};
    QFile file(file_name);
    uint64_t expected_size = msg_type == SFTP_LSTAT ? file_name.size() : file.size();
    auto reply_attr = [&num_calls, &msg, expected_size](sftp_client_message reply_msg, sftp_attributes attr) {
        EXPECT_THAT(reply_msg, Eq(msg.get()));
        EXPECT_THAT(attr->size, Eq(expected_size));
        ++num_calls;
        return SSH_OK;
    };
    REPLACE(sftp_reply_attr, reply_attr);

    sftp.run();

    EXPECT_THAT(num_calls, Eq(1));
}

TEST_P(WhenInInvalidDir, fails)
{
    auto msg_type = GetParam();
    mpt::TempDir temp_dir;

    auto sftp = make_sftpserver(temp_dir.path().toStdString());
    auto msg = make_msg(msg_type);
    auto invalid_path = name_as_char_array("/foo/bar");
    msg->filename = invalid_path.data();

    int perm_denied_num_calls{0};
    auto reply_status = make_reply_status(msg.get(), SSH_FX_PERMISSION_DENIED, perm_denied_num_calls);

    REPLACE(sftp_get_client_message, make_msg_handler());
    REPLACE(sftp_reply_status, reply_status);

    sftp.run();

    EXPECT_THAT(perm_denied_num_calls, Eq(1));
}

namespace
{
INSTANTIATE_TEST_SUITE_P(SftpServer, Stat, ::testing::Values(SFTP_LSTAT, SFTP_STAT), string_for_message);
INSTANTIATE_TEST_SUITE_P(SftpServer, WhenInInvalidDir,
                         ::testing::Values(SFTP_MKDIR, SFTP_RMDIR, SFTP_OPEN, SFTP_OPENDIR, SFTP_READLINK,
                                           SFTP_REALPATH, SFTP_REMOVE, SFTP_RENAME, SFTP_SETSTAT, SFTP_STAT),
                         string_for_message);

TEST_P(WhenInvalidMessageReceived, replies_failure)
{
    mpt::TempDir temp_dir;
    auto sftp = make_sftpserver(temp_dir.path().toStdString());

    auto params = GetParam();

    auto file_name = name_as_char_array(temp_dir.path().toStdString() + "this.does.not.exist");
    EXPECT_FALSE(QFile::exists(file_name.data()));

    auto msg = make_msg(params.message_type);
    msg->filename = file_name.data();

    auto data = name_as_char_array("");
    REPLACE(sftp_client_message_get_data, [&data](auto...) { return data.data(); });

    REPLACE(sftp_get_client_message, make_msg_handler());

    int num_calls{0};
    auto reply_status = make_reply_status(msg.get(), params.reply_status_type, num_calls);

    REPLACE(sftp_reply_status, reply_status);

    sftp.run();

    EXPECT_THAT(num_calls, Eq(1));
}

INSTANTIATE_TEST_SUITE_P(
    SftpServer, WhenInvalidMessageReceived,
    ::testing::Values(
        MessageAndReply{SFTP_BAD_MESSAGE, SSH_FX_OP_UNSUPPORTED}, MessageAndReply{SFTP_CLOSE, SSH_FX_BAD_MESSAGE},
        MessageAndReply{SFTP_READ, SSH_FX_BAD_MESSAGE}, MessageAndReply{SFTP_FSETSTAT, SSH_FX_BAD_MESSAGE},
        MessageAndReply{SFTP_FSTAT, SSH_FX_BAD_MESSAGE}, MessageAndReply{SFTP_READDIR, SSH_FX_BAD_MESSAGE},
        MessageAndReply{SFTP_WRITE, SSH_FX_BAD_MESSAGE}, MessageAndReply{SFTP_OPENDIR, SSH_FX_NO_SUCH_FILE},
        MessageAndReply{SFTP_STAT, SSH_FX_NO_SUCH_FILE}, MessageAndReply{SFTP_LSTAT, SSH_FX_NO_SUCH_FILE},
        MessageAndReply{SFTP_READLINK, SSH_FX_NO_SUCH_FILE}, MessageAndReply{SFTP_SYMLINK, SSH_FX_PERMISSION_DENIED},
        MessageAndReply{SFTP_RENAME, SSH_FX_NO_SUCH_FILE}, MessageAndReply{SFTP_SETSTAT, SSH_FX_NO_SUCH_FILE},
        MessageAndReply{SFTP_EXTENDED, SSH_FX_FAILURE}),
    string_for_param);

TEST_F(SftpServer, DISABLE_ON_WINDOWS(mkdir_chown_honors_maps_in_the_host))
{
    mpt::TempDir temp_dir;
    auto new_dir = fmt::format("{}/mkdir-test", temp_dir.path().toStdString());
    auto new_dir_name = name_as_char_array(new_dir);

    const auto [mock_platform, guard] = mpt::MockPlatform::inject();

    int host_uid = QFileInfo(temp_dir.path()).ownerId();
    int host_gid = QFileInfo(temp_dir.path()).groupId();
    int sftp_uid = 1008;
    int sftp_gid = 1009;

    mp::id_mappings uid_mappings{{host_uid, sftp_uid}};
    mp::id_mappings gid_mappings{{host_gid, sftp_gid}};
    auto sftp = make_sftpserver(temp_dir.path().toStdString(), gid_mappings, uid_mappings);

    auto msg = make_msg(SFTP_MKDIR);
    msg->filename = new_dir_name.data();
    sftp_attributes_struct attr{};
    msg->attr = &attr;
    msg->attr->uid = sftp_uid;
    msg->attr->gid = sftp_gid;

    REPLACE(sftp_get_client_message, make_msg_handler());

    EXPECT_CALL(*mock_platform, chown(_, host_uid, host_gid)).Times(1);
    EXPECT_CALL(*mock_platform, chown(_, sftp_uid, sftp_gid)).Times(0);

    sftp.run();
}

TEST_F(SftpServer, DISABLE_ON_WINDOWS(mkdir_chown_works_when_ids_are_not_mapped))
{
    mpt::TempDir temp_dir;
    auto new_dir = fmt::format("{}/mkdir-test", temp_dir.path().toStdString());
    auto new_dir_name = name_as_char_array(new_dir);

    const auto [mock_platform, guard] = mpt::MockPlatform::inject();

    auto sftp = make_sftpserver(temp_dir.path().toStdString());

    auto msg = make_msg(SFTP_MKDIR);
    msg->filename = new_dir_name.data();
    sftp_attributes_struct attr{};
    msg->attr = &attr;
    msg->attr->uid = 1003;
    msg->attr->gid = 1004;

    REPLACE(sftp_get_client_message, make_msg_handler());

    QFileInfo parent_dir(temp_dir.path());

    EXPECT_CALL(*mock_platform, chown(_, parent_dir.ownerId(), parent_dir.groupId())).Times(1);

    sftp.run();
}

TEST_F(SftpServer, DISABLE_ON_WINDOWS(open_chown_honors_maps_in_the_host))
{
    mpt::TempDir temp_dir;
    auto file_name = temp_dir.path() + "/test-file";

    const auto [mock_platform, guard] = mpt::MockPlatform::inject();

    int host_uid = QFileInfo(temp_dir.path()).ownerId();
    int host_gid = QFileInfo(temp_dir.path()).groupId();
    int sftp_uid = 1008;
    int sftp_gid = 1009;

    mp::id_mappings uid_mappings{{host_uid, sftp_uid}};
    mp::id_mappings gid_mappings{{host_gid, sftp_gid}};
    auto sftp = make_sftpserver(temp_dir.path().toStdString(), gid_mappings, uid_mappings);
    auto msg = make_msg(SFTP_OPEN);
    msg->flags |= SSH_FXF_WRITE | SSH_FXF_CREAT;
    sftp_attributes_struct attr{};
    attr.permissions = 0777;
    msg->attr = &attr;
    auto name = name_as_char_array(file_name.toStdString());
    msg->filename = name.data();
    msg->attr->uid = sftp_uid;
    msg->attr->gid = sftp_gid;

    REPLACE(sftp_get_client_message, make_msg_handler());

    EXPECT_CALL(*mock_platform, chown(_, host_uid, host_gid)).WillOnce(Return(-1));
    EXPECT_CALL(*mock_platform, chown(_, sftp_uid, sftp_gid)).Times(0);

    sftp.run();
}

TEST_F(SftpServer, DISABLE_ON_WINDOWS(setstat_chown_honors_maps_in_the_host))
{
    mpt::TempDir temp_dir;
    auto file_name = temp_dir.path() + "/test-file";
    mpt::make_file_with_content(file_name);

    int host_uid = QFileInfo(temp_dir.path()).ownerId();
    int host_gid = QFileInfo(temp_dir.path()).groupId();
    int sftp_uid = 1024;
    int sftp_gid = 1025;

    mp::id_mappings uid_mappings{{host_uid, sftp_uid}};
    mp::id_mappings gid_mappings{{host_gid, sftp_gid}};
    auto sftp = make_sftpserver(temp_dir.path().toStdString(), gid_mappings, uid_mappings);
    auto msg = make_msg(SFTP_SETSTAT);
    auto name = name_as_char_array(file_name.toStdString());
    sftp_attributes_struct attr{};
    const int expected_size = 7777;
    attr.size = expected_size;
    attr.flags = SSH_FILEXFER_ATTR_UIDGID;
    attr.permissions = 0777;

    msg->filename = name.data();
    msg->attr = &attr;
    msg->flags = SSH_FXF_WRITE;
    msg->attr->uid = sftp_uid;
    msg->attr->gid = sftp_gid;

    REPLACE(sftp_get_client_message, make_msg_handler());

    const auto [mock_platform, guard] = mpt::MockPlatform::inject();

    EXPECT_CALL(*mock_platform, chown(_, host_uid, host_gid)).Times(1);
    EXPECT_CALL(*mock_platform, chown(_, sftp_uid, sftp_gid)).Times(0);

    sftp.run();
}

TEST_F(SftpServer, DISABLE_ON_WINDOWS(setstat_chown_works_when_ids_are_not_mapped))
{
    mpt::TempDir temp_dir;
    auto file_name = temp_dir.path() + "/test-file";
    mpt::make_file_with_content(file_name);

    int sftp_uid = 1026;
    int sftp_gid = 1027;

    auto sftp = make_sftpserver(temp_dir.path().toStdString());

    auto msg = make_msg(SFTP_SETSTAT);
    auto name = name_as_char_array(file_name.toStdString());
    sftp_attributes_struct attr{};
    const int expected_size = 7777;
    attr.size = expected_size;
    attr.flags = SSH_FILEXFER_ATTR_UIDGID;
    attr.permissions = 0777;

    msg->filename = name.data();
    msg->attr = &attr;
    msg->flags = SSH_FXF_WRITE;
    msg->attr->uid = sftp_uid;
    msg->attr->gid = sftp_gid;

    REPLACE(sftp_get_client_message, make_msg_handler());

    const auto [mock_platform, guard] = mpt::MockPlatform::inject();

    EXPECT_CALL(*mock_platform, chown(_, sftp_uid, sftp_gid)).Times(1);

    sftp.run();
}
} // namespace<|MERGE_RESOLUTION|>--- conflicted
+++ resolved
@@ -1334,22 +1334,15 @@
     EXPECT_EQ(eof_num_calls, 1);
 
     QFileInfo test_file_info(test_file);
-<<<<<<< HEAD
-    EXPECT_EQ(test_file_attrs->size, (uint64_t)test_file_info.size());
+    EXPECT_EQ(test_file_attrs.size, (uint64_t)test_file_info.size());
 #ifndef WIN32
-    EXPECT_EQ(test_file_attrs->gid, test_file_info.groupId());
-    EXPECT_EQ(test_file_attrs->uid, test_file_info.ownerId());
-#else
-    EXPECT_EQ(test_file_attrs->gid, 1000);
-    EXPECT_EQ(test_file_attrs->uid, 1000);
-#endif
-    EXPECT_EQ(test_file_attrs->atime,
-=======
-    EXPECT_EQ(test_file_attrs.size, (uint64_t)test_file_info.size());
     EXPECT_EQ(test_file_attrs.gid, test_file_info.groupId());
     EXPECT_EQ(test_file_attrs.uid, test_file_info.ownerId());
+#else
+    EXPECT_EQ(test_file_attrs.gid, 1000);
+    EXPECT_EQ(test_file_attrs.uid, 1000);
+#endif
     EXPECT_EQ(test_file_attrs.atime,
->>>>>>> 102cd1d6
               (uint32_t)test_file_info.lastModified().toSecsSinceEpoch()); // atime64 is zero, expected?
 
     EXPECT_TRUE(compare_permission(test_file_attrs.permissions, test_file_info, Permission::Owner));
