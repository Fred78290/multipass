--- conflicted
+++ resolved
@@ -60,10 +60,6 @@
     }
     mpt::TempFile dummy_image;
     mpt::TempFile dummy_cloud_init_iso;
-<<<<<<< HEAD
-    mpt::StubProcessFactory process_factory;
-=======
->>>>>>> 0409d1e8
     mp::VirtualMachineDescription default_description{2,
                                                       mp::MemorySize{"3M"},
                                                       mp::MemorySize{}, // not used
@@ -284,11 +280,7 @@
     REPLACE(virDomainManagedSave, [](auto...) { return 0; });
     REPLACE(virDomainHasManagedSaveImage, [](auto...) { return 0; });
 
-<<<<<<< HEAD
-    mp::LibVirtVirtualMachineFactory backend{&process_factory, data_dir.path()};
-=======
-    mp::LibVirtVirtualMachineFactory backend{data_dir.path()};
->>>>>>> 0409d1e8
+    mp::LibVirtVirtualMachineFactory backend{data_dir.path()};
     NiceMock<mpt::MockVMStatusMonitor> mock_monitor;
     auto machine = backend.create_virtual_machine(default_description, mock_monitor);
 
