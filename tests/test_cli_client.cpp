/*
 * Copyright (C) 2017 Canonical, Ltd.
 *
 * This program is free software; you can redistribute it and/or modify
 * it under the terms of the GNU General Public License as published by
 * the Free Software Foundation; version 3.
 *
 * This program is distributed in the hope that it will be useful,
 * but WITHOUT ANY WARRANTY; without even the implied warranty of
 * MERCHANTABILITY or FITNESS FOR A PARTICULAR PURPOSE.  See the
 * GNU General Public License for more details.
 *
 * You should have received a copy of the GNU General Public License
 * along with this program.  If not, see <http://www.gnu.org/licenses/>.
 *
 * Authored by: Chris Townsend <christopher.townsend@canonical.com>
 *
 */

#include "path.h"

#include <src/client/client.h>
#include <src/daemon/daemon_rpc.h>

#include <QEventLoop>
#include <QStringList>

#include <gmock/gmock.h>

namespace mp = multipass;
namespace mpt = multipass::test;
using namespace testing;

class Client : public Test
{
public:
    int send_command(std::vector<std::string> command)
    {
        return send_command(command, null_stream);
    }

    int send_command(std::vector<std::string> command, std::ostream& cout)
    {
        mp::ClientConfig client_config{server_address, cout, null_stream};
        mp::Client client{client_config};
        QStringList args = QStringList() << "multipass_test";

        for (const auto& arg : command)
        {
            args << QString::fromStdString(arg);
        }
        return client.run(args);
    }

#ifdef WIN32
    std::string server_address{"localhost:50051"};
#else
    std::string server_address{"unix:/tmp/test-multipassd.socket"};
#endif
    std::stringstream null_stream;
    mp::DaemonRpc stub_daemon{server_address, null_stream, null_stream};
};

// Tests for no postional args given
TEST_F(Client, no_command_is_error)
{
    EXPECT_THAT(send_command({}), Eq(mp::ReturnCode::CommandFail));
}

TEST_F(Client, no_command_help_ok)
{
    EXPECT_THAT(send_command({"-h"}), Eq(mp::ReturnCode::Ok));
}

// shell cli test
TEST_F(Client, shell_cmd_good_arguments)
{
    EXPECT_THAT(send_command({"shell", "foo"}), Eq(mp::ReturnCode::Ok));
}

TEST_F(Client, shell_cmd_help_ok)
{
    EXPECT_THAT(send_command({"shell", "-h"}), Eq(mp::ReturnCode::Ok));
}

// create cli tests
TEST_F(Client, create_cmd_good_arguments)
{
    EXPECT_THAT(send_command({"launch", "foo"}), Eq(mp::ReturnCode::Ok));
}

TEST_F(Client, create_cmd_help_ok)
{
    EXPECT_THAT(send_command({"launch", "-h"}), Eq(mp::ReturnCode::Ok));
}

TEST_F(Client, create_cmd_fails_multiple_args)
{
    EXPECT_THAT(send_command({"launch", "foo", "bar"}), Eq(mp::ReturnCode::CommandLineError));
}

TEST_F(Client, create_cmd_unknown_option_fails)
{
    EXPECT_THAT(send_command({"launch", "-z", "2"}), Eq(mp::ReturnCode::CommandLineError));
}

TEST_F(Client, create_cmd_name_option_ok)
{
    EXPECT_THAT(send_command({"launch", "-n", "foo"}), Eq(mp::ReturnCode::Ok));
}

TEST_F(Client, create_cmd_name_option_fails_no_value)
{
    EXPECT_THAT(send_command({"launch", "-n"}), Eq(mp::ReturnCode::CommandLineError));
}

TEST_F(Client, create_cmd_memory_option_ok)
{
    EXPECT_THAT(send_command({"launch", "-m", "1G"}), Eq(mp::ReturnCode::Ok));
}

TEST_F(Client, create_cmd_memory_option_fails_no_value)
{
    EXPECT_THAT(send_command({"launch", "-m"}), Eq(mp::ReturnCode::CommandLineError));
}

TEST_F(Client, create_cmd_cpu_option_ok)
{
    EXPECT_THAT(send_command({"launch", "-c", "2"}), Eq(mp::ReturnCode::Ok));
}

TEST_F(Client, create_cmd_cpu_option_fails_no_value)
{
    EXPECT_THAT(send_command({"launch", "-c"}), Eq(mp::ReturnCode::CommandLineError));
}

// purge cli tests
TEST_F(Client, empty_trash_cmd_ok_no_args)
{
    EXPECT_THAT(send_command({"purge"}), Eq(mp::ReturnCode::Ok));
}

TEST_F(Client, empty_trash_cmd_fails_with_args)
{
    EXPECT_THAT(send_command({"purge", "foo"}), Eq(mp::ReturnCode::CommandLineError));
}

TEST_F(Client, empty_trash_cmd_help_ok)
{
    EXPECT_THAT(send_command({"purge", "-h"}), Eq(mp::ReturnCode::Ok));
}

// exec cli tests
TEST_F(Client, exec_cmd_double_dash_ok_cmd_arg)
{
    EXPECT_THAT(send_command({"exec", "foo", "--", "cmd"}), Eq(mp::ReturnCode::Ok));
}

TEST_F(Client, exec_cmd_double_dash_ok_cmd_arg_with_opts)
{
    EXPECT_THAT(send_command({"exec", "foo", "--", "cmd", "--foo", "--bar"}), Eq(mp::ReturnCode::Ok));
}

TEST_F(Client, exec_cmd_double_dash_fails_missing_cmd_arg)
{
    EXPECT_THAT(send_command({"exec", "foo", "--"}), Eq(mp::ReturnCode::CommandLineError));
}

TEST_F(Client, exec_cmd_no_double_dash_ok_cmd_arg)
{
    EXPECT_THAT(send_command({"exec", "foo", "cmd"}), Eq(mp::ReturnCode::Ok));
}

TEST_F(Client, exec_cmd_no_double_dash_ok_multiple_args)
{
    EXPECT_THAT(send_command({"exec", "foo", "cmd", "bar"}), Eq(mp::ReturnCode::Ok));
}

TEST_F(Client, exec_cmd_no_double_dash_fails_cmd_arg_with_opts)
{
    EXPECT_THAT(send_command({"exec", "foo", "cmd", "--foo"}), Eq(mp::ReturnCode::CommandLineError));
}

TEST_F(Client, exec_cmd_help_ok)
{
    EXPECT_THAT(send_command({"exec", "-h"}), Eq(mp::ReturnCode::Ok));
}

// help cli tests
TEST_F(Client, help_cmd_ok_with_valid_single_arg)
{
    EXPECT_THAT(send_command({"help", "launch"}), Eq(mp::ReturnCode::Ok));
}

TEST_F(Client, help_cmd_ok_no_args)
{
    EXPECT_THAT(send_command({"help"}), Eq(mp::ReturnCode::Ok));
}

TEST_F(Client, help_cmd_fails_with_invalid_arg)
{
    EXPECT_THAT(send_command({"help", "foo"}), Eq(mp::ReturnCode::CommandLineError));
}

TEST_F(Client, help_cmd_help_ok)
{
    EXPECT_THAT(send_command({"help", "-h"}), Eq(mp::ReturnCode::Ok));
}

// info cli tests
TEST_F(Client, info_cmd_fails_no_args)
{
    EXPECT_THAT(send_command({"info"}), Eq(mp::ReturnCode::CommandLineError));
}

TEST_F(Client, info_cmd_ok_with_one_arg)
{
    EXPECT_THAT(send_command({"info", "foo"}), Eq(mp::ReturnCode::Ok));
}

TEST_F(Client, info_cmd_succeeds_with_multiple_args)
{
    EXPECT_THAT(send_command({"info", "foo", "bar"}), Eq(mp::ReturnCode::Ok));
}

TEST_F(Client, info_cmd_help_ok)
{
    EXPECT_THAT(send_command({"info", "-h"}), Eq(mp::ReturnCode::Ok));
}

TEST_F(Client, info_cmd_succeeds_with_all)
{
    EXPECT_THAT(send_command({"info", "--all"}), Eq(mp::ReturnCode::Ok));
}

TEST_F(Client, info_cmd_fails_with_names_and_all)
{
    EXPECT_THAT(send_command({"info", "--all", "foo", "bar"}), Eq(mp::ReturnCode::CommandLineError));
}

// list cli tests
TEST_F(Client, list_cmd_ok_no_args)
{
    EXPECT_THAT(send_command({"list"}), Eq(mp::ReturnCode::Ok));
}

TEST_F(Client, list_cmd_fails_with_args)
{
    EXPECT_THAT(send_command({"list", "foo"}), Eq(mp::ReturnCode::CommandLineError));
}

TEST_F(Client, list_cmd_help_ok)
{
    EXPECT_THAT(send_command({"list", "-h"}), Eq(mp::ReturnCode::Ok));
}

// mount cli tests
// Note: mpt::test_data_path() returns an absolute path
TEST_F(Client, mount_cmd_good_absolute_source_path)
{
    EXPECT_THAT(send_command({"mount", mpt::test_data_path().toStdString(), "test-vm:test"}), Eq(mp::ReturnCode::Ok));
}

TEST_F(Client, mount_cmd_good_relative_soure_path)
{
    EXPECT_THAT(send_command({"mount", "..", "test-vm:test"}), Eq(mp::ReturnCode::Ok));
}

TEST_F(Client, mount_cmd_fails_invalid_source_path)
{
    EXPECT_THAT(send_command({"mount", mpt::test_data_path_for("foo").toStdString(), "test-vm:test"}),
                Eq(mp::ReturnCode::CommandLineError));
}

<<<<<<< HEAD
TEST_F(Client, mount_cmd_good_remote_name_source_path)
{
    EXPECT_THAT(send_command({"mount", "remote:" + mpt::test_data_path().toStdString(), "test-vm:test"}),
                Eq(mp::ReturnCode::Ok));
}

TEST_F(Client, mount_cmd_fails_invalid_remote_source_path)
{
    EXPECT_THAT(send_command({"mount", "foo:" + mpt::test_data_path().toStdString(), "test-vm:test"}),
                Eq(mp::ReturnCode::CommandLineError));
}

TEST_F(Client, mount_cmd_fails_malformed_source_path)
{
    EXPECT_THAT(send_command({"mount", "too:many:colons:" + mpt::test_data_path().toStdString(), "test-vm:test"}),
                Eq(mp::ReturnCode::CommandLineError));
}

#ifdef MULTIPASS_PLATFORM_WINDOWS
TEST_F(Client, mount_cmd_fail_windows_invalid_drive_letter)
{
    EXPECT_THAT(send_command({"mount", "foo:\\Windows", "test-vm:test"}), Eq(mp::ReturnCode::CommandLineError));
}
#else
TEST_F(Client, mount_cmd_fails_2_colons_not_windows)
{
    EXPECT_THAT(send_command({"mount", "remote:foo:" + mpt::test_data_path().toStdString(), "test-vm:test"}),
                Eq(mp::ReturnCode::CommandLineError));
}
#endif

=======
>>>>>>> 0f3d012c
// recover cli tests
TEST_F(Client, recover_cmd_fails_no_args)
{
    EXPECT_THAT(send_command({"recover"}), Eq(mp::ReturnCode::CommandLineError));
}

TEST_F(Client, recover_cmd_ok_with_one_arg)
{
    EXPECT_THAT(send_command({"recover", "foo"}), Eq(mp::ReturnCode::Ok));
}

TEST_F(Client, recover_cmd_succeeds_with_multiple_args)
{
    EXPECT_THAT(send_command({"recover", "foo", "bar"}), Eq(mp::ReturnCode::Ok));
}

TEST_F(Client, recover_cmd_help_ok)
{
    EXPECT_THAT(send_command({"recover", "-h"}), Eq(mp::ReturnCode::Ok));
}

TEST_F(Client, recover_cmd_succeeds_with_all)
{
    EXPECT_THAT(send_command({"recover", "--all"}), Eq(mp::ReturnCode::Ok));
}

TEST_F(Client, recover_cmd_fails_with_names_and_all)
{
    EXPECT_THAT(send_command({"recover", "--all", "foo", "bar"}), Eq(mp::ReturnCode::CommandLineError));
}

// start cli tests
TEST_F(Client, start_cmd_fails_no_args)
{
    EXPECT_THAT(send_command({"start"}), Eq(mp::ReturnCode::CommandLineError));
}

TEST_F(Client, start_cmd_ok_with_one_arg)
{
    EXPECT_THAT(send_command({"start", "foo"}), Eq(mp::ReturnCode::Ok));
}

TEST_F(Client, start_cmd_succeeds_with_multiple_args)
{
    EXPECT_THAT(send_command({"start", "foo", "bar"}), Eq(mp::ReturnCode::Ok));
}

TEST_F(Client, start_cmd_help_ok)
{
    EXPECT_THAT(send_command({"start", "-h"}), Eq(mp::ReturnCode::Ok));
}

TEST_F(Client, start_cmd_succeeds_with_all)
{
    EXPECT_THAT(send_command({"start", "--all"}), Eq(mp::ReturnCode::Ok));
}

TEST_F(Client, start_cmd_fails_with_names_and_all)
{
    EXPECT_THAT(send_command({"start", "--all", "foo", "bar"}), Eq(mp::ReturnCode::CommandLineError));
}

// stop cli tests
TEST_F(Client, stop_cmd_fails_no_args)
{
    EXPECT_THAT(send_command({"stop"}), Eq(mp::ReturnCode::CommandLineError));
}

TEST_F(Client, stop_cmd_ok_with_one_arg)
{
    EXPECT_THAT(send_command({"stop", "foo"}), Eq(mp::ReturnCode::Ok));
}

TEST_F(Client, stop_cmd_succeeds_with_multiple_args)
{
    EXPECT_THAT(send_command({"stop", "foo", "bar"}), Eq(mp::ReturnCode::Ok));
}

TEST_F(Client, stop_cmd_help_ok)
{
    EXPECT_THAT(send_command({"stop", "-h"}), Eq(mp::ReturnCode::Ok));
}

TEST_F(Client, stop_cmd_succeeds_with_all)
{
    EXPECT_THAT(send_command({"stop", "--all"}), Eq(mp::ReturnCode::Ok));
}

TEST_F(Client, stop_cmd_fails_with_names_and_all)
{
    EXPECT_THAT(send_command({"stop", "--all", "foo", "bar"}), Eq(mp::ReturnCode::CommandLineError));
}

// trash cli tests
TEST_F(Client, trash_cmd_fails_no_args)
{
    EXPECT_THAT(send_command({"delete"}), Eq(mp::ReturnCode::CommandLineError));
}

TEST_F(Client, trash_cmd_ok_with_one_arg)
{
    EXPECT_THAT(send_command({"delete", "foo"}), Eq(mp::ReturnCode::Ok));
}

TEST_F(Client, trash_cmd_succeeds_with_multiple_args)
{
    EXPECT_THAT(send_command({"delete", "foo", "bar"}), Eq(mp::ReturnCode::Ok));
}

TEST_F(Client, trash_cmd_help_ok)
{
    EXPECT_THAT(send_command({"delete", "-h"}), Eq(mp::ReturnCode::Ok));
}

TEST_F(Client, trash_cmd_succeeds_with_all)
{
    EXPECT_THAT(send_command({"delete", "--all"}), Eq(mp::ReturnCode::Ok));
}

TEST_F(Client, trash_cmd_fails_with_names_and_all)
{
    EXPECT_THAT(send_command({"delete", "--all", "foo", "bar"}), Eq(mp::ReturnCode::CommandLineError));
}

TEST_F(Client, delete_cmd_accepts_purge_option)
{
    EXPECT_THAT(send_command({"delete", "--purge", "foo"}), Eq(mp::ReturnCode::Ok));
    EXPECT_THAT(send_command({"delete", "-p", "bar"}), Eq(mp::ReturnCode::Ok));
}

TEST_F(Client, help_returns_ok_return_code)
{
    EXPECT_THAT(send_command({"--help"}), Eq(mp::ReturnCode::Ok));
}

// general help tests
TEST_F(Client, command_help_is_different_than_general_help)
{
    std::stringstream general_help_output;
    send_command({"--help"}, general_help_output);

    std::stringstream command_output;
    send_command({"list", "--help"}, command_output);

    EXPECT_THAT(general_help_output.str(), Ne(command_output.str()));
}

TEST_F(Client, help_cmd_create_same_create_cmd_help)
{
    std::stringstream help_cmd_create;
    send_command({"help", "launch"}, help_cmd_create);

    std::stringstream create_cmd_help;
    send_command({"launch", "-h"}, create_cmd_help);

    EXPECT_THAT(help_cmd_create.str(), Eq(create_cmd_help.str()));
}<|MERGE_RESOLUTION|>--- conflicted
+++ resolved
@@ -272,40 +272,6 @@
                 Eq(mp::ReturnCode::CommandLineError));
 }
 
-<<<<<<< HEAD
-TEST_F(Client, mount_cmd_good_remote_name_source_path)
-{
-    EXPECT_THAT(send_command({"mount", "remote:" + mpt::test_data_path().toStdString(), "test-vm:test"}),
-                Eq(mp::ReturnCode::Ok));
-}
-
-TEST_F(Client, mount_cmd_fails_invalid_remote_source_path)
-{
-    EXPECT_THAT(send_command({"mount", "foo:" + mpt::test_data_path().toStdString(), "test-vm:test"}),
-                Eq(mp::ReturnCode::CommandLineError));
-}
-
-TEST_F(Client, mount_cmd_fails_malformed_source_path)
-{
-    EXPECT_THAT(send_command({"mount", "too:many:colons:" + mpt::test_data_path().toStdString(), "test-vm:test"}),
-                Eq(mp::ReturnCode::CommandLineError));
-}
-
-#ifdef MULTIPASS_PLATFORM_WINDOWS
-TEST_F(Client, mount_cmd_fail_windows_invalid_drive_letter)
-{
-    EXPECT_THAT(send_command({"mount", "foo:\\Windows", "test-vm:test"}), Eq(mp::ReturnCode::CommandLineError));
-}
-#else
-TEST_F(Client, mount_cmd_fails_2_colons_not_windows)
-{
-    EXPECT_THAT(send_command({"mount", "remote:foo:" + mpt::test_data_path().toStdString(), "test-vm:test"}),
-                Eq(mp::ReturnCode::CommandLineError));
-}
-#endif
-
-=======
->>>>>>> 0f3d012c
 // recover cli tests
 TEST_F(Client, recover_cmd_fails_no_args)
 {
