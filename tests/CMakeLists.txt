# Copyright © 2017-2021 Canonical Ltd.
#
# This program is free software: you can redistribute it and/or modify
# it under the terms of the GNU General Public License version 3 as
# published by the Free Software Foundation.
#
# This program is distributed in the hope that it will be useful,
# but WITHOUT ANY WARRANTY; without even the implied warranty of
# MERCHANTABILITY or FITNESS FOR A PARTICULAR PURPOSE.  See the
# GNU General Public License for more details.
#
# You should have received a copy of the GNU General Public License
# along with this program.  If not, see <http://www.gnu.org/licenses/>.
#

set (CMAKE_AUTOMOC ON)

include(c_mock_defines.cmake)

set(MULTIPASS_GMOCK_DIR ${CMAKE_SOURCE_DIR}/3rd-party/grpc/third_party/googletest/googlemock)
set(MULTIPASS_GTEST_DIR ${CMAKE_SOURCE_DIR}/3rd-party/grpc/third_party/googletest/googletest)

add_executable(multipass_tests
  common.cpp
  file_operations.cpp
  image_host_remote_count.cpp
  main.cpp
  mischievous_url_downloader.cpp
  mock_logger.cpp
  mock_process_factory.cpp
  mock_settings.cpp
  mock_standard_paths.cpp
  mock_sftp.cpp
  mock_sftpserver.cpp
  mock_ssh.cpp
  mock_ssh_client.cpp
  path.cpp
  reset_process_factory.cpp
  stub_process_factory.cpp
  temp_dir.cpp
  temp_file.cpp
  test_argparser.cpp
  test_base_virtual_machine.cpp
  test_base_virtual_machine_factory.cpp
  test_basic_process.cpp
  test_cli_client.cpp
  test_client_cert_store.cpp
  test_cloud_init_iso.cpp
  test_constants.cpp
  test_custom_image_host.cpp
  test_daemon.cpp
  test_daemon_find.cpp
  test_delayed_shutdown.cpp
  test_format_utils.cpp
  test_output_formatter.cpp
  test_image_vault.cpp
  test_ip_address.cpp
  test_memory_size.cpp
  test_metrics_provider.cpp
  test_new_release_monitor.cpp
  test_petname.cpp
  test_platform_shared.cpp
  test_private_pass_provider.cpp
  test_mock_settings.cpp
  test_mock_standard_paths.cpp
  test_qemuimg_process_spec.cpp
  test_simple_streams_index.cpp
  test_simple_streams_manifest.cpp
  test_singleton.cpp
  test_sftp_client.cpp
  test_sftpserver.cpp
  test_ssl_cert_provider.cpp
  test_sshfs_server_process_spec.cpp
  test_sshfsmount.cpp
  test_sshfsmounts.cpp
  test_ssh_client.cpp
  test_ssh_key_provider.cpp
  test_ssh_process.cpp
  test_ssh_session.cpp
  test_timer.cpp
  test_top_catch_all.cpp
  test_ubuntu_image_host.cpp
  test_url_downloader.cpp
  test_utils.cpp
  test_with_mocked_bin_path.cpp
  test_workflow_provider.cpp

  ${MULTIPASS_GMOCK_DIR}/src/gmock-all.cc
  ${MULTIPASS_GTEST_DIR}/src/gtest-all.cc
)

target_include_directories(multipass_tests
  PRIVATE ${CMAKE_SOURCE_DIR}
  PRIVATE ${CMAKE_SOURCE_DIR}/src
  PRIVATE ${CMAKE_SOURCE_DIR}/src/platform/backends
  PRIVATE ${MULTIPASS_GTEST_DIR}
  PRIVATE ${MULTIPASS_GTEST_DIR}/include
  PRIVATE ${MULTIPASS_GMOCK_DIR}
  PRIVATE ${MULTIPASS_GMOCK_DIR}/include
)

add_definitions(-DWITH_SERVER)
target_compile_definitions(ssh_test PRIVATE
  ${c_mock_defines})
target_compile_definitions(sshfs_mount_test PRIVATE
  ${c_mock_defines})
target_compile_definitions(sftp_test PRIVATE
  ${c_mock_defines})
target_compile_definitions(ssh_client_test PRIVATE
  ${c_mock_defines})

target_link_libraries(multipass_tests
  cert
  client
  daemon
  delayed_shutdown
  ip_address
  iso
  metrics
  network
  petname
  poco_utils
  simplestreams
  sftp_test
  ssh_test
  ssh_client_test
  sshfs_mount_test
  utils
  # 3rd-party
  premock
  scope_guard
  yaml
)

# need https://github.com/google/googletest/commit/a09ea700d32bab83325aff9ff34d0582e50e3997 before this can be removed
if (CMAKE_CXX_COMPILER_ID STREQUAL "Clang")
  target_compile_options(multipass_tests PRIVATE -Wno-inconsistent-missing-override)
endif()

add_test(NAME multipass_tests
  COMMAND multipass_tests
)

file(COPY test_data DESTINATION ${CMAKE_RUNTIME_OUTPUT_DIRECTORY})

# Mock binaries for testing BasicProcess (cross-platform compatible)
add_executable(mock_process
  mock_process.cpp)

set_target_properties(mock_process
  PROPERTIES
  RUNTIME_OUTPUT_DIRECTORY "${CMAKE_BINARY_DIR}/bin/mocks"
  RUNTIME_OUTPUT_DIRECTORY_DEBUG "${CMAKE_BINARY_DIR}/bin/mocks"
  RUNTIME_OUTPUT_DIRECTORY_RELEASE "${CMAKE_BINARY_DIR}/bin/mocks")

add_dependencies(multipass_tests mock_process)

<<<<<<< HEAD
if(MSVC)
  add_definitions(-DGTEST_LANG_CXX11=1)
  target_compile_options(multipass_tests PRIVATE /bigobj)
  target_include_directories(multipass_tests
    BEFORE
      PRIVATE ${CMAKE_SOURCE_DIR}/src/platform/backends/shared/win
  )
  add_subdirectory(windows)
  add_subdirectory(hyperv)
elseif(APPLE)
  set(CMAKE_CXX_FLAGS "-Wno-inconsistent-missing-override")
  target_include_directories(multipass_tests
    BEFORE
      PRIVATE ${CMAKE_SOURCE_DIR}/src/platform/backends/shared/macos
  )
  add_subdirectory(osx)
  add_subdirectory(hyperkit)
else()
=======
if(LINUX)
>>>>>>> 1f0abc03
  target_include_directories(multipass_tests
    BEFORE
      PRIVATE ${CMAKE_SOURCE_DIR}/src/platform/backends/shared/linux
  )
<<<<<<< HEAD

  add_subdirectory(libvirt)
  add_subdirectory(linux)
  add_subdirectory(qemu)
  add_subdirectory(lxd)
endif()
=======
endif()

add_subdirectory(${MULTIPASS_PLATFORM})

foreach(BACKEND IN LISTS MULTIPASS_BACKENDS)
  add_subdirectory(${BACKEND})
endforeach()
>>>>>>> 1f0abc03
<|MERGE_RESOLUTION|>--- conflicted
+++ resolved
@@ -155,8 +155,12 @@
 
 add_dependencies(multipass_tests mock_process)
 
-<<<<<<< HEAD
-if(MSVC)
+if(LINUX)
+  target_include_directories(multipass_tests
+    BEFORE
+      PRIVATE ${CMAKE_SOURCE_DIR}/src/platform/backends/shared/linux
+  )
+elseif(MSVC)
   add_definitions(-DGTEST_LANG_CXX11=1)
   target_compile_options(multipass_tests PRIVATE /bigobj)
   target_include_directories(multipass_tests
@@ -173,27 +177,10 @@
   )
   add_subdirectory(osx)
   add_subdirectory(hyperkit)
-else()
-=======
-if(LINUX)
->>>>>>> 1f0abc03
-  target_include_directories(multipass_tests
-    BEFORE
-      PRIVATE ${CMAKE_SOURCE_DIR}/src/platform/backends/shared/linux
-  )
-<<<<<<< HEAD
-
-  add_subdirectory(libvirt)
-  add_subdirectory(linux)
-  add_subdirectory(qemu)
-  add_subdirectory(lxd)
-endif()
-=======
 endif()
 
 add_subdirectory(${MULTIPASS_PLATFORM})
 
 foreach(BACKEND IN LISTS MULTIPASS_BACKENDS)
   add_subdirectory(${BACKEND})
-endforeach()
->>>>>>> 1f0abc03
+endforeach()