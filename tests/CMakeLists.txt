# Copyright © 2017-2019 Canonical Ltd.
#
# This program is free software: you can redistribute it and/or modify
# it under the terms of the GNU General Public License version 3 as
# published by the Free Software Foundation.
#
# This program is distributed in the hope that it will be useful,
# but WITHOUT ANY WARRANTY; without even the implied warranty of
# MERCHANTABILITY or FITNESS FOR A PARTICULAR PURPOSE.  See the
# GNU General Public License for more details.
#
# You should have received a copy of the GNU General Public License
# along with this program.  If not, see <http://www.gnu.org/licenses/>.
#

set (CMAKE_AUTOMOC ON)

list(APPEND CMOCK_TARGETS
  ssh_test
  sshfs_mount_test
  scp_test
  ssh_client_test)

include(c_mock_defines.cmake)

<<<<<<< HEAD
if(MSVC)
  add_definitions(-DGTEST_LANG_CXX11=1)
  list(APPEND BACKEND_TESTS test_hyperv_backend.cpp)
elseif(APPLE)
  list(APPEND BACKEND_TESTS test_hyperkit_backend.cpp)
else()
  list(APPEND BACKEND_TESTS
    mock_libvirt.cpp
    test_qemu_backend.cpp
    test_dnsmasq_server.cpp
    test_libvirt_backend.cpp
    test_with_mocked_bin_path.cpp)

  add_executable(qemu-system-x86_64
    mock_qemu_system.cpp)

  set_target_properties(qemu-system-x86_64
    PROPERTIES
    RUNTIME_OUTPUT_DIRECTORY "${CMAKE_BINARY_DIR}/bin/mocks"
    RUNTIME_OUTPUT_DIRECTORY_DEBUG "${CMAKE_BINARY_DIR}/bin/mocks"
    RUNTIME_OUTPUT_DIRECTORY_RELEASE "${CMAKE_BINARY_DIR}/bin/mocks")

  target_link_libraries(qemu-system-x86_64
    Qt5::Core)

  add_executable(dnsmasq
    mock_dnsmasq_server.cpp)

  set_target_properties(dnsmasq
    PROPERTIES
    RUNTIME_OUTPUT_DIRECTORY "${CMAKE_BINARY_DIR}/bin/mocks"
    RUNTIME_OUTPUT_DIRECTORY_DEBUG "${CMAKE_BINARY_DIR}/bin/mocks"
    RUNTIME_OUTPUT_DIRECTORY_RELEASE "${CMAKE_BINARY_DIR}/bin/mocks")

  add_executable(dhcp_release
    mock_dhcp_release.cpp)

  set_target_properties(dhcp_release
    PROPERTIES
    RUNTIME_OUTPUT_DIRECTORY "${CMAKE_BINARY_DIR}/bin/mocks"
    RUNTIME_OUTPUT_DIRECTORY_DEBUG "${CMAKE_BINARY_DIR}/bin/mocks"
    RUNTIME_OUTPUT_DIRECTORY_RELEASE "${CMAKE_BINARY_DIR}/bin/mocks")

  list(APPEND CMOCK_TARGETS libvirt_backend_test)
  target_compile_definitions(libvirt_backend_test PRIVATE
=======
list(APPEND BACKEND_TESTS
  mock_libvirt.cpp
  stub_process_factory.cpp
  test_qemu_backend.cpp
  test_dnsmasq_server.cpp
  test_libvirt_backend.cpp
  test_with_mocked_bin_path.cpp)

add_executable(qemu-system-x86_64
        mock_qemu_system.cpp)

set_target_properties(qemu-system-x86_64
        PROPERTIES
        RUNTIME_OUTPUT_DIRECTORY "${CMAKE_BINARY_DIR}/bin/mocks"
        RUNTIME_OUTPUT_DIRECTORY_DEBUG "${CMAKE_BINARY_DIR}/bin/mocks"
        RUNTIME_OUTPUT_DIRECTORY_RELEASE "${CMAKE_BINARY_DIR}/bin/mocks")

target_link_libraries(qemu-system-x86_64
        Qt5::Core)

add_executable(dnsmasq
  mock_dnsmasq_server.cpp)

set_target_properties(dnsmasq
  PROPERTIES
  RUNTIME_OUTPUT_DIRECTORY "${CMAKE_BINARY_DIR}/bin/mocks"
  RUNTIME_OUTPUT_DIRECTORY_DEBUG "${CMAKE_BINARY_DIR}/bin/mocks"
  RUNTIME_OUTPUT_DIRECTORY_RELEASE "${CMAKE_BINARY_DIR}/bin/mocks")

add_executable(dhcp_release
  mock_dhcp_release.cpp)

set_target_properties(dhcp_release
  PROPERTIES
  RUNTIME_OUTPUT_DIRECTORY "${CMAKE_BINARY_DIR}/bin/mocks"
  RUNTIME_OUTPUT_DIRECTORY_DEBUG "${CMAKE_BINARY_DIR}/bin/mocks"
  RUNTIME_OUTPUT_DIRECTORY_RELEASE "${CMAKE_BINARY_DIR}/bin/mocks")

list(APPEND CMOCK_TARGETS libvirt_backend_test)
target_compile_definitions(libvirt_backend_test PRIVATE
>>>>>>> 0409d1e8
    ${c_mock_defines})
endif()

set(MULTIPASS_GMOCK_DIR ${CMAKE_SOURCE_DIR}/3rd-party/grpc/third_party/googletest/googlemock)
set(MULTIPASS_GTEST_DIR ${CMAKE_SOURCE_DIR}/3rd-party/grpc/third_party/googletest/googletest)

add_executable(multipass_tests
  file_operations.cpp
  image_host_remote_count.cpp
  main.cpp
  mischievous_url_downloader.cpp
  mock_scp.cpp
  mock_settings.cpp
  mock_sftp.cpp
  mock_sftpserver.cpp
  mock_ssh.cpp
  mock_ssh_client.cpp
  path.cpp
  temp_dir.cpp
  temp_file.cpp
  test_cli_client.cpp
  test_client_cert_store.cpp
  test_cloud_init_iso.cpp
  test_custom_image_host.cpp
  test_daemon.cpp
  test_delayed_shutdown.cpp
  test_format_utils.cpp
  test_output_formatter.cpp
  test_image_vault.cpp
  test_ip_address.cpp
  test_memory_size.cpp
  test_metrics_provider.cpp
  test_new_release_monitor.cpp
  test_petname.cpp
  test_private_pass_provider.cpp
  test_mock_settings.cpp
  test_simple_streams_index.cpp
  test_simple_streams_manifest.cpp
  test_singleton.cpp
  test_scp_client.cpp
  test_sftp_client.cpp
  test_sftpserver.cpp
  test_ssl_cert_provider.cpp
  test_sshfsmount.cpp
  test_ssh_client.cpp
  test_ssh_key_provider.cpp
  test_ssh_process.cpp
  test_ssh_session.cpp
  test_ubuntu_image_host.cpp
  test_utils.cpp
  ${CMAKE_SOURCE_DIR}/include/multipass/process.h # need to run MOC on this

  ${BACKEND_TESTS}

  ${MULTIPASS_GMOCK_DIR}/src/gmock-all.cc
  ${MULTIPASS_GTEST_DIR}/src/gtest-all.cc
)

target_include_directories(multipass_tests
  PRIVATE ${CMAKE_SOURCE_DIR}
  PRIVATE ${MULTIPASS_GTEST_DIR}
  PRIVATE ${MULTIPASS_GTEST_DIR}/include
  PRIVATE ${MULTIPASS_GMOCK_DIR}
  PRIVATE ${MULTIPASS_GMOCK_DIR}/include
)

add_definitions(-DWITH_SERVER)
target_compile_definitions(ssh_test PRIVATE
  ${c_mock_defines})
target_compile_definitions(sshfs_mount_test PRIVATE
  ${c_mock_defines})
target_compile_definitions(scp_test PRIVATE
  ${c_mock_defines})
target_compile_definitions(ssh_client_test PRIVATE
  ${c_mock_defines})

target_link_libraries(multipass_tests
  cert
  client
  daemon
  delayed_shutdown
  ip_address
  iso
  metrics
  petname
  simplestreams
  scp_test
  ssh_test
  ssh_client_test
  sshfs_mount_test
  utils
  # 3rd-party
  premock
  yaml
  ${CMOCK_TARGETS}
)

add_test(NAME multipass_tests
  COMMAND multipass_tests
)

file(COPY test_data DESTINATION ${CMAKE_RUNTIME_OUTPUT_DIRECTORY})<|MERGE_RESOLUTION|>--- conflicted
+++ resolved
@@ -23,7 +23,6 @@
 
 include(c_mock_defines.cmake)
 
-<<<<<<< HEAD
 if(MSVC)
   add_definitions(-DGTEST_LANG_CXX11=1)
   list(APPEND BACKEND_TESTS test_hyperv_backend.cpp)
@@ -32,6 +31,7 @@
 else()
   list(APPEND BACKEND_TESTS
     mock_libvirt.cpp
+    stub_process_factory.cpp
     test_qemu_backend.cpp
     test_dnsmasq_server.cpp
     test_libvirt_backend.cpp
@@ -69,48 +69,6 @@
 
   list(APPEND CMOCK_TARGETS libvirt_backend_test)
   target_compile_definitions(libvirt_backend_test PRIVATE
-=======
-list(APPEND BACKEND_TESTS
-  mock_libvirt.cpp
-  stub_process_factory.cpp
-  test_qemu_backend.cpp
-  test_dnsmasq_server.cpp
-  test_libvirt_backend.cpp
-  test_with_mocked_bin_path.cpp)
-
-add_executable(qemu-system-x86_64
-        mock_qemu_system.cpp)
-
-set_target_properties(qemu-system-x86_64
-        PROPERTIES
-        RUNTIME_OUTPUT_DIRECTORY "${CMAKE_BINARY_DIR}/bin/mocks"
-        RUNTIME_OUTPUT_DIRECTORY_DEBUG "${CMAKE_BINARY_DIR}/bin/mocks"
-        RUNTIME_OUTPUT_DIRECTORY_RELEASE "${CMAKE_BINARY_DIR}/bin/mocks")
-
-target_link_libraries(qemu-system-x86_64
-        Qt5::Core)
-
-add_executable(dnsmasq
-  mock_dnsmasq_server.cpp)
-
-set_target_properties(dnsmasq
-  PROPERTIES
-  RUNTIME_OUTPUT_DIRECTORY "${CMAKE_BINARY_DIR}/bin/mocks"
-  RUNTIME_OUTPUT_DIRECTORY_DEBUG "${CMAKE_BINARY_DIR}/bin/mocks"
-  RUNTIME_OUTPUT_DIRECTORY_RELEASE "${CMAKE_BINARY_DIR}/bin/mocks")
-
-add_executable(dhcp_release
-  mock_dhcp_release.cpp)
-
-set_target_properties(dhcp_release
-  PROPERTIES
-  RUNTIME_OUTPUT_DIRECTORY "${CMAKE_BINARY_DIR}/bin/mocks"
-  RUNTIME_OUTPUT_DIRECTORY_DEBUG "${CMAKE_BINARY_DIR}/bin/mocks"
-  RUNTIME_OUTPUT_DIRECTORY_RELEASE "${CMAKE_BINARY_DIR}/bin/mocks")
-
-list(APPEND CMOCK_TARGETS libvirt_backend_test)
-target_compile_definitions(libvirt_backend_test PRIVATE
->>>>>>> 0409d1e8
     ${c_mock_defines})
 endif()
 
