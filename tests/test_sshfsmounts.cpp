/*
 * Copyright (C) 2019 Canonical, Ltd.
 *
 * This program is free software; you can redistribute it and/or modify
 * it under the terms of the GNU General Public License as published by
 * the Free Software Foundation; version 3.
 *
 * This program is distributed in the hope that it will be useful,
 * but WITHOUT ANY WARRANTY; without even the implied warranty of
 * MERCHANTABILITY or FITNESS FOR A PARTICULAR PURPOSE.  See the
 * GNU General Public License for more details.
 *
 * You should have received a copy of the GNU General Public License
 * along with this program.  If not, see <http://www.gnu.org/licenses/>.
 *
 */

#include <multipass/exceptions/sshfs_missing_error.h>
#include <multipass/sshfs_mount/sshfs_mounts.h>

#include "mock_environment_helpers.h"
#include "mock_process_factory.h"
#include "mock_virtual_machine.h"
#include "stub_ssh_key_provider.h"

#include <QCoreApplication>
#include <QTimer>
#include <gmock/gmock.h>

namespace mp = multipass;
namespace mpt = multipass::test;

using namespace testing;

struct SSHFSMountsTest : public ::Test
{
    void TearDown() override
    {
        // Deliberately spin the event loop to ensure all deleteLater()'ed QObjects are cleaned up, so
        // the mock tests are performed
        qApp->processEvents(QEventLoop::AllEvents);
    }

    mpt::StubSSHKeyProvider key_provider;
    std::string source_path{"/my/source/path"}, target_path{"/the/target/path"};
    std::unordered_map<int, int> gid_map{{1, 2}, {3, 4}}, uid_map{{5, -1}, {6, 10}};
    mpt::SetEnvScope env_scope{"DISABLE_APPARMOR", "1"};

    mpt::MockProcessFactory::Callback sshfs_prints_connected = [](mpt::MockProcess* process) {
        if (process->program().contains("sshfs_server"))
        {
            // Have "sshfs_server" print "Connected" to its stdout after short delay
            ON_CALL(*process, read_all_standard_output()).WillByDefault(Return("Connected"));
            QTimer::singleShot(100, process, [process]() { emit process->ready_read_standard_output(); });

            // Ensure process_state() does not have an exit code set (i.e. still running)
            mp::ProcessState running_state;
            ON_CALL(*process, process_state()).WillByDefault(Return(running_state));
        }
    };
};

TEST_F(SSHFSMountsTest, mount_creates_sshfs_process)
{
    auto factory = mpt::MockProcessFactory::Inject();
    factory->register_callback(sshfs_prints_connected);

    mp::SSHFSMounts sshfs_mounts(key_provider);

    mpt::MockVirtualMachine vm{"my_instance"};
    EXPECT_CALL(vm, ssh_port());
    EXPECT_CALL(vm, ssh_hostname());
    EXPECT_CALL(vm, ssh_username());

    sshfs_mounts.start_mount(&vm, source_path, target_path, gid_map, uid_map);

    ASSERT_EQ(factory->process_list().size(), 1u);
    auto sshfs_command = factory->process_list()[0];
    EXPECT_TRUE(sshfs_command.command.endsWith("sshfs_server"));

    ASSERT_EQ(sshfs_command.arguments.size(), 7);
    EXPECT_EQ(sshfs_command.arguments[0], "localhost");
    EXPECT_EQ(sshfs_command.arguments[1], "42");
    EXPECT_EQ(sshfs_command.arguments[2], "ubuntu");
    EXPECT_EQ(sshfs_command.arguments[3], "/my/source/path");
    EXPECT_EQ(sshfs_command.arguments[4], "/the/target/path");
    // Ordering of below options not guaranteed, hence the or-s.
<<<<<<< HEAD
    EXPECT_TRUE(sshfs_command.arguments[5] == "6:10,5:-1," || sshfs_command.arguments[6] == "6:10,5:-1,");
    EXPECT_TRUE(sshfs_command.arguments[5] == "3:4,1:2," || sshfs_command.arguments[6] == "3:4,1:2,");
=======
    EXPECT_TRUE(sshfs_command.arguments[5] == "6:10,5:-1," || sshfs_command.arguments[5] == "5:-1,6:10,");
    EXPECT_TRUE(sshfs_command.arguments[6] == "3:4,1:2," || sshfs_command.arguments[6] == "1:2,3:4,");
>>>>>>> 7c066555
}

TEST_F(SSHFSMountsTest, sshfs_process_failing_with_return_code_9_causes_exception)
{
    auto factory = mpt::MockProcessFactory::Inject();

    mpt::MockProcessFactory::Callback sshfs_fails_with_exit_code_nine = [](mpt::MockProcess* process) {
        if (process->program().contains("sshfs_server"))
        {
            mp::ProcessState exit_state;
            exit_state.exit_code = 9;

            // Have "sshfs_server" die after short delay
            QTimer::singleShot(100, process, [process, exit_state]() { emit process->finished(exit_state); });

            ON_CALL(*process, process_state()).WillByDefault(Return(exit_state));
        }
    };
    factory->register_callback(sshfs_fails_with_exit_code_nine);

    mp::SSHFSMounts sshfs_mounts(key_provider);
    NiceMock<mpt::MockVirtualMachine> vm{"my_instance"};

    EXPECT_THROW(sshfs_mounts.start_mount(&vm, source_path, target_path, gid_map, uid_map), mp::SSHFSMissingError);

    ASSERT_EQ(factory->process_list().size(), 1u);
    auto sshfs_command = factory->process_list()[0];
    EXPECT_TRUE(sshfs_command.command.endsWith("sshfs_server"));
}

TEST_F(SSHFSMountsTest, sshfs_process_failing_causes_runtime_exception)
{
    auto factory = mpt::MockProcessFactory::Inject();

    mpt::MockProcessFactory::Callback sshfs_fails = [](mpt::MockProcess* process) {
        if (process->program().contains("sshfs_server"))
        {
            mp::ProcessState exit_state;
            exit_state.exit_code = 1;

            // Have "sshfs_server" die after short delay
            ON_CALL(*process, read_all_standard_error()).WillByDefault(Return("Whoopsie"));
            QTimer::singleShot(100, process, [process, exit_state]() { emit process->finished(exit_state); });

            ON_CALL(*process, process_state()).WillByDefault(Return(exit_state));
        }
    };
    factory->register_callback(sshfs_fails);

    mp::SSHFSMounts sshfs_mounts(key_provider);
    NiceMock<mpt::MockVirtualMachine> vm{"my_instance"};

    EXPECT_THROW(try { sshfs_mounts.start_mount(&vm, source_path, target_path, gid_map, uid_map); } catch (
                     const std::runtime_error& e) {
        EXPECT_STREQ(e.what(), "Process returned exit code: 1: Whoopsie");
        throw;
    },
                 std::runtime_error);
}

TEST_F(SSHFSMountsTest, stop_terminates_sshfs_process)
{
    auto factory = mpt::MockProcessFactory::Inject();
    mpt::MockProcessFactory::Callback sshfs_fails = [this](mpt::MockProcess* process) {
        sshfs_prints_connected(process);

        if (process->program().contains("sshfs_server"))
        {
            EXPECT_CALL(*process, terminate);
        }
    };
    factory->register_callback(sshfs_fails);

    mp::SSHFSMounts sshfs_mounts(key_provider);

    NiceMock<mpt::MockVirtualMachine> vm{"my_instance"};

    sshfs_mounts.start_mount(&vm, source_path, target_path, gid_map, uid_map);
    int ret = sshfs_mounts.stop_mount(vm.vm_name, target_path);
    ASSERT_TRUE(ret);
}

TEST_F(SSHFSMountsTest, stop_all_mounts_terminates_all_sshfs_processes)
{
    auto factory = mpt::MockProcessFactory::Inject();
    mpt::MockProcessFactory::Callback sshfs_fails = [this](mpt::MockProcess* process) {
        sshfs_prints_connected(process);

        if (process->program().contains("sshfs_server"))
        {
            EXPECT_CALL(*process, terminate);
        }
    };
    factory->register_callback(sshfs_fails);

    mp::SSHFSMounts sshfs_mounts(key_provider);

    NiceMock<mpt::MockVirtualMachine> vm{"my_instance"};

    sshfs_mounts.start_mount(&vm, "/source/one", "/target/one", gid_map, uid_map);
    sshfs_mounts.start_mount(&vm, "/source/two", "/target/two", gid_map, uid_map);
    sshfs_mounts.start_mount(&vm, "/source/three", "/target/three", gid_map, uid_map);

    sshfs_mounts.stop_all_mounts_for_instance(vm.vm_name);
}

TEST_F(SSHFSMountsTest, has_instance_already_mounted_returns_true_when_found)
{
    auto factory = mpt::MockProcessFactory::Inject();
    factory->register_callback(sshfs_prints_connected);

    mp::SSHFSMounts sshfs_mounts(key_provider);

    NiceMock<mpt::MockVirtualMachine> vm{"my_instance"};

    sshfs_mounts.start_mount(&vm, source_path, target_path, gid_map, uid_map);

    EXPECT_TRUE(sshfs_mounts.has_instance_already_mounted(vm.vm_name, target_path));
}

TEST_F(SSHFSMountsTest, has_instance_already_mounted_returns_false_when_no_such_mount)
{
    auto factory = mpt::MockProcessFactory::Inject();
    factory->register_callback(sshfs_prints_connected);

    mp::SSHFSMounts sshfs_mounts(key_provider);

    NiceMock<mpt::MockVirtualMachine> vm{"my_instance"};

    sshfs_mounts.start_mount(&vm, source_path, target_path, gid_map, uid_map);

    EXPECT_FALSE(sshfs_mounts.has_instance_already_mounted(vm.vm_name, "/bad/path"));
}

TEST_F(SSHFSMountsTest, has_instance_already_mounted_returns_false_when_no_such_instance)
{
    auto factory = mpt::MockProcessFactory::Inject();
    factory->register_callback(sshfs_prints_connected);

    mp::SSHFSMounts sshfs_mounts(key_provider);

    NiceMock<mpt::MockVirtualMachine> vm{"my_instance"};

    sshfs_mounts.start_mount(&vm, source_path, target_path, gid_map, uid_map);

    EXPECT_FALSE(sshfs_mounts.has_instance_already_mounted("bad_vm_name", target_path));
}<|MERGE_RESOLUTION|>--- conflicted
+++ resolved
@@ -85,13 +85,8 @@
     EXPECT_EQ(sshfs_command.arguments[3], "/my/source/path");
     EXPECT_EQ(sshfs_command.arguments[4], "/the/target/path");
     // Ordering of below options not guaranteed, hence the or-s.
-<<<<<<< HEAD
-    EXPECT_TRUE(sshfs_command.arguments[5] == "6:10,5:-1," || sshfs_command.arguments[6] == "6:10,5:-1,");
-    EXPECT_TRUE(sshfs_command.arguments[5] == "3:4,1:2," || sshfs_command.arguments[6] == "3:4,1:2,");
-=======
     EXPECT_TRUE(sshfs_command.arguments[5] == "6:10,5:-1," || sshfs_command.arguments[5] == "5:-1,6:10,");
     EXPECT_TRUE(sshfs_command.arguments[6] == "3:4,1:2," || sshfs_command.arguments[6] == "1:2,3:4,");
->>>>>>> 7c066555
 }
 
 TEST_F(SSHFSMountsTest, sshfs_process_failing_with_return_code_9_causes_exception)
