--- conflicted
+++ resolved
@@ -23,11 +23,7 @@
       XDG_DATA_HOME: $SNAP_COMMON/data
       XDG_CACHE_HOME: $SNAP_COMMON/cache
     daemon: simple
-<<<<<<< HEAD
-    after: [libvirt-bin]
-=======
     plugs: [libvirt]
->>>>>>> 0409d1e8
   multipass:
     environment:
       LD_LIBRARY_PATH: $SNAP/lib:$SNAP/lib/$SNAPCRAFT_ARCH_TRIPLET:$SNAP/usr/lib:$SNAP/usr/lib/$SNAPCRAFT_ARCH_TRIPLET
@@ -252,83 +248,6 @@
     stage-packages:
     - try: [msr-tools]
 
-<<<<<<< HEAD
-  libvirt:
-    source: snap
-    source-subdir: libvirt-1.3.1
-    plugin: autotools
-    build-packages:
-    - libxml2-dev
-    - libxml-libxml-perl
-    - libcurl4-gnutls-dev
-    - libncurses5-dev
-    - libreadline-dev
-    - zlib1g-dev
-    - libgcrypt20-dev
-    - libgnutls28-dev
-    - libyajl-dev
-    - libpcap0.8-dev
-    - libaudit-dev
-    - libdevmapper-dev
-    - libpciaccess-dev
-    - libnl-3-dev
-    - libnl-route-3-dev
-    - uuid-dev
-    - try: [libnuma-dev]
-    - python-all
-    - python-six
-    - wget
-    - dpkg-dev
-    stage-packages:
-    - dmidecode
-    - dnsmasq
-    - dnsmasq-utils
-    - ebtables
-    - libxml2
-    - libyajl2
-    - try: [libnuma1]
-    - libcurl3-gnutls
-    - libpciaccess0
-    - pm-utils
-    configflags:
-    - --with-qemu
-    - --without-bhyve
-    - --without-xen
-    - --without-openvz
-    - --without-vmware
-    - --without-xenapi
-    - --without-esx
-    - --without-hyperv
-    - --without-lxc
-    - --without-vz
-    - --without-vbox
-    - --without-uml
-    - --without-sasl
-    - --without-storage-iscsi
-    - --without-storage-sheepdog
-    - --without-storage-rbd
-    - --without-storage-lvm
-    - --without-selinux
-    - --prefix=/snap/$SNAPCRAFT_PROJECT_NAME/current
-    - --localstatedir=/var/snap/$SNAPCRAFT_PROJECT_NAME/common
-    - --sysconfdir=/var/snap/$SNAPCRAFT_PROJECT_NAME/common
-    - DNSMASQ=/snap/$SNAPCRAFT_PROJECT_NAME/current/usr/sbin/dnsmasq
-    - DMIDECODE=/snap/$SNAPCRAFT_PROJECT_NAME/current/usr/sbin/dmidecode
-    - EBTABLES_PATH=/snap/$SNAPCRAFT_PROJECT_NAME/current/sbin/ebtables
-    override-pull: |
-      wget http://archive.ubuntu.com/ubuntu/pool/main/libv/libvirt/libvirt_1.3.1.orig.tar.gz
-      wget http://archive.ubuntu.com/ubuntu/pool/main/libv/libvirt/libvirt_1.3.1-1ubuntu10.26.debian.tar.xz
-      wget http://archive.ubuntu.com/ubuntu/pool/main/libv/libvirt/libvirt_1.3.1-1ubuntu10.26.dsc
-      dpkg-source -x libvirt*.dsc
-    organize:
-      # Hack to shift installed libvirt back to root of snap
-      # required to ensure that pathing to files etc works at
-      # runtime
-      # * is not used to avoid directory merge conflicts
-      snap/multipass/current/: ./
-
-=======
->>>>>>> 0409d1e8
   network-utils:
     plugin: nil
     override-pull: ""
